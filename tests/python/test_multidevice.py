--- conflicted
+++ resolved
@@ -57,13 +57,8 @@
             self.sched._set_device_mesh(self.t2, mesh)
             self.sched.parallelize(self.t0, 0, nvfuser.ParallelType.mesh_x)
 
-<<<<<<< HEAD
-    fn = Model()
-    outputs = fn.execute([sharded_input])
-=======
     fd = Model()
     outputs = fd.execute([sharded_input])
->>>>>>> d4f4034d
     torch.testing.assert_close(outputs[0], unsharded_input.relu() * 2)
 
 
@@ -105,13 +100,8 @@
     unsharded_bias_tensor = torch.randn(d * h, device="cuda")
     bias_tensor = unsharded_bias_tensor.view([d, h])[rank : rank + 1]
 
-<<<<<<< HEAD
-    fn = Model(d, b, s, h)
-    out_tensors = fn.execute([inp_tensor, weight_tensor, bias_tensor])
-=======
     fd = Model(d, b, s, h)
     out_tensors = fd.execute([inp_tensor, weight_tensor, bias_tensor])
->>>>>>> d4f4034d
 
     # [b, s, d*h]
     unsharded_out_tensor = torch.nn.functional.linear(
@@ -123,8 +113,6 @@
     # rtol is the same as the default for fp32. atol is slightly increased.
     torch.testing.assert_close(
         out_tensors[0], expected_out_tensor, rtol=1.3e-6, atol=1e-4
-<<<<<<< HEAD
-=======
     )
 
 
@@ -203,5 +191,4 @@
     # Use the default rtol for bfloat16 and a relaxed atol.
     torch.testing.assert_close(
         attn, head_parallelize(expected_attn), rtol=1.6e-2, atol=1e-3
->>>>>>> d4f4034d
     )