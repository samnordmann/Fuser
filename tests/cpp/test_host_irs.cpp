--- conflicted
+++ resolved
@@ -854,7 +854,68 @@
       return ss.str();
     });
 
-<<<<<<< HEAD
+using ViewTest = NVFuserTest;
+
+TEST_F(ViewTest, SimpleReshape) {
+  auto hic = std::make_unique<HostIrContainer>();
+  FusionGuard fg(hic.get());
+
+  auto input = makeContigTensor(2);
+  Val* x = input->axis(0)->extent();
+  Val* y = input->axis(1)->extent();
+  Val* xy = mul(x, y);
+  auto flattened_input = reshape(input, {xy});
+  auto transposed_intput = reshape(flattened_input, {y, x});
+
+  hic->addInput(input);
+  hic->addOutput(flattened_input);
+  hic->addOutput(transposed_intput);
+  hic->pushBackTopLevelExprs(flattened_input->definition());
+  hic->pushBackTopLevelExprs(transposed_intput->definition());
+
+  HostIrExecutor hie(std::move(hic));
+
+  auto options = at::TensorOptions().device(at::kCUDA, 0).dtype(torch::kFloat);
+  constexpr int64_t kX = 32;
+  constexpr int64_t kY = 64;
+  auto input_aten = at::randn({kX, kY}, options);
+  std::unordered_map<Val*, c10::IValue> concrete_input_buffers = {
+      {input, input_aten}};
+
+  auto outputs = hie.runWithInput(concrete_input_buffers);
+
+  // validate
+  EXPECT_TRUE(outputs[0].equal(at::reshape(input_aten, {kX * kY})));
+  EXPECT_TRUE(outputs[1].equal(at::reshape(input_aten, {kY, kX})));
+}
+
+using ReductionHostIrTest = NVFuserTest;
+
+TEST_F(ReductionHostIrTest, Sum) {
+  constexpr int64_t kTensorSize = 32;
+
+  auto hic = std::make_unique<HostIrContainer>();
+  FusionGuard fg(hic.get());
+
+  TensorView* a = makeContigTensor(1);
+  TensorView* b = sum(a, {0});
+
+  hic->addInput(a);
+  hic->addOutput(b);
+  hic->pushBackTopLevelExprs(b->definition());
+
+  HostIrExecutor hie(std::move(hic));
+
+  auto options = at::TensorOptions().device(at::kCUDA, 0).dtype(torch::kFloat);
+  auto a_aten = at::randn({kTensorSize}, options);
+  std::unordered_map<Val*, c10::IValue> concrete_input_buffers = {{a, a_aten}};
+
+  auto outputs = hie.runWithInput(concrete_input_buffers);
+
+  // validate
+  EXPECT_TRUE(outputs[0].equal(at::sum(a_aten, 0)));
+}
+
 using IfThenElseTest = NVFuserTest;
 
 TEST_F(IfThenElseTest, HostIr) {
@@ -911,68 +972,6 @@
         at::ones_like(input_buffer_c10.toTensor()) + (1 + (int)boolean);
     EXPECT_TRUE(outputs.at(0).equal(ref_output));
   }
-=======
-using ViewTest = NVFuserTest;
-
-TEST_F(ViewTest, SimpleReshape) {
-  auto hic = std::make_unique<HostIrContainer>();
-  FusionGuard fg(hic.get());
-
-  auto input = makeContigTensor(2);
-  Val* x = input->axis(0)->extent();
-  Val* y = input->axis(1)->extent();
-  Val* xy = mul(x, y);
-  auto flattened_input = reshape(input, {xy});
-  auto transposed_intput = reshape(flattened_input, {y, x});
-
-  hic->addInput(input);
-  hic->addOutput(flattened_input);
-  hic->addOutput(transposed_intput);
-  hic->pushBackTopLevelExprs(flattened_input->definition());
-  hic->pushBackTopLevelExprs(transposed_intput->definition());
-
-  HostIrExecutor hie(std::move(hic));
-
-  auto options = at::TensorOptions().device(at::kCUDA, 0).dtype(torch::kFloat);
-  constexpr int64_t kX = 32;
-  constexpr int64_t kY = 64;
-  auto input_aten = at::randn({kX, kY}, options);
-  std::unordered_map<Val*, c10::IValue> concrete_input_buffers = {
-      {input, input_aten}};
-
-  auto outputs = hie.runWithInput(concrete_input_buffers);
-
-  // validate
-  EXPECT_TRUE(outputs[0].equal(at::reshape(input_aten, {kX * kY})));
-  EXPECT_TRUE(outputs[1].equal(at::reshape(input_aten, {kY, kX})));
-}
-
-using ReductionHostIrTest = NVFuserTest;
-
-TEST_F(ReductionHostIrTest, Sum) {
-  constexpr int64_t kTensorSize = 32;
-
-  auto hic = std::make_unique<HostIrContainer>();
-  FusionGuard fg(hic.get());
-
-  TensorView* a = makeContigTensor(1);
-  TensorView* b = sum(a, {0});
-
-  hic->addInput(a);
-  hic->addOutput(b);
-  hic->pushBackTopLevelExprs(b->definition());
-
-  HostIrExecutor hie(std::move(hic));
-
-  auto options = at::TensorOptions().device(at::kCUDA, 0).dtype(torch::kFloat);
-  auto a_aten = at::randn({kTensorSize}, options);
-  std::unordered_map<Val*, c10::IValue> concrete_input_buffers = {{a, a_aten}};
-
-  auto outputs = hie.runWithInput(concrete_input_buffers);
-
-  // validate
-  EXPECT_TRUE(outputs[0].equal(at::sum(a_aten, 0)));
->>>>>>> 84ef4829
 }
 
 } // namespace hir
