// clang-format off
/*
 * SPDX-FileCopyrightText: Copyright (c) 2023-present NVIDIA CORPORATION & AFFILIATES.
 * All rights reserved.
 * SPDX-License-Identifier: BSD-3-Clause
 */
// clang-format on
#include <device_lower/lower2device.h>
#include <device_lower/pass/allocation.h>
#include <expr_evaluator.h>
#include <expr_simplifier.h>
#include <instrumentation.h>
#include <ir/iostream.h>
#include <kernel_ir.h>
#include <kernel_ir_dispatch.h>

#include <unordered_set>

namespace nvfuser {

namespace {

class AllocationInserter : public kir::ExprMutator {
 private:
  using kir::ExprMutator::handle;

  // Expanded version of BasicAllocInfo in lower_utils.h helps to track
  // additional information
  struct AllocationInformation {
    // The for loop that the initialization of this allocation must be
    // placed in, nullptr if not within a loop
    kir::ForLoop* init_for_loop = nullptr;

    // The expression that the initialization of this allocation must
    // be placed before
    Expr* init_place_before = nullptr;

    // Keep track of the actual allocation loop. This can be different
    // from init_for_loop only with unswitched shared memory allocations,
    // which are moved outer loops to avoid duplicated allocations
    // (see issue #1133).
    kir::ForLoop* alloc_for_loop = nullptr;

    // The expression that this allocation must be placed
    // before. Similar to alloc_for_loop, this is different from
    // init_place_before only with unswitched shared memory allocations.
    Expr* alloc_place_before = nullptr;

    // The allocation position relative to buffer
    size_t alloc_pos = 0;

    // The buffer this allocation is for
    TensorView* buffer = nullptr;

    // Info to transfer to GPU lower
    bool has_halo = false;

    // Local Iterdomains that this allocation covers
    std::unique_ptr<std::vector<IterDomain*>> allocation_domains;
  };

  // Find allocation point
  // Fills info.buffer, info.alloc_pos, info.init_for_loop,
  // info.init_place_before, info.alloc_for_loop, info.alloc_place_before
  void fillAllocationInformation(AllocationInformation& info, Expr* expr) {
    auto loop_alloc_info =
        lower_utils::getAllocInformation(info.buffer, for_loops_);

    info.init_for_loop = loop_alloc_info.init_for_loop;
    info.alloc_for_loop = loop_alloc_info.alloc_for_loop;
    info.alloc_pos = loop_alloc_info.alloc_pos;

    auto next_fl = [](kir::ForLoop* fl, const std::vector<kir::ForLoop*> fls) {
      for (auto i : c10::irange(fls.size())) {
        if (fl == fls[i]) {
          if (i + 1 < fls.size()) {
            return fls[i + 1];
          }
        }
      }
      NVF_ERROR(false, "Could not find desired loop.");
    };

    if (info.init_for_loop == nullptr) {
      info.init_place_before = !for_loops_.empty() ? for_loops_[0] : expr;
    } else {
      if (info.init_for_loop == for_loops_.back()) {
        // Inline allocation, place before expr
        info.init_place_before = expr;
      } else {
        // Place allocation after the last computeAt axis
        // TODO: may be more efficient to place before the first non-computeAt
        // axis
        info.init_place_before = next_fl(info.init_for_loop, for_loops_);
      }
    }

    // Set the allocation loop and the place_before expression in the
    // same way as the initialization loop and place_before expression
    if (info.alloc_for_loop == info.init_for_loop) {
      info.alloc_for_loop = info.init_for_loop;
      info.alloc_place_before = info.init_place_before;
    } else {
      if (info.alloc_for_loop == nullptr) {
        info.alloc_place_before = !for_loops_.empty() ? for_loops_[0] : expr;
      } else {
        // Since there must be an inner unswitched domain,
        // alloc_for_loop should never be the inner-most loop.
        NVF_ERROR(info.alloc_for_loop != for_loops_.back());
        info.alloc_place_before = next_fl(info.alloc_for_loop, for_loops_);
      }
    }
  }

  // Create initialization expression if init_val is non-null.
  Expr* createInitExpr(AllocationInformation& info, Val* init_val) {
    if (init_val == nullptr) {
      return nullptr;
    }

    std::vector<IterDomain*> init_dims;
    for (const auto axis_i :
         c10::irange(info.alloc_pos, info.buffer->nDims())) {
      if (info.buffer->axis((int)axis_i)->isReduction() ||
          info.buffer->axis((int)axis_i)->isBroadcast()) {
        continue;
      }
      auto concrete_id = gpu_lower->caMap()->getConcreteMappedID(
          info.buffer->axis((int)axis_i), IdMappingMode::LOOP);
      init_dims.push_back(concrete_id);
    }
    Expr* init_expr = IrBuilder::create<LoadStoreOp>(
        LoadStoreOpType::Set, info.buffer, init_val);
    for (auto init_loop_it = init_dims.rbegin();
         init_loop_it != init_dims.rend();
         ++init_loop_it) {
      auto id = *init_loop_it;
      kir::ForLoop* new_loop = nullptr;
      auto extent_with_halo = gpu_lower->haloInfo()->getExtent(id);
      if (extent_with_halo) {
        new_loop = IrBuilder::create<kir::ForLoop>(
            id,
            IrBuilder::create<Val>(DataType::Index),
            nullptr,
            extent_with_halo,
            nullptr,
            false,
            nullptr,
            false,
            DoubleBufferLoopStage::NotApplicable);
      } else {
        new_loop = IrBuilder::create<kir::ForLoop>(id);
      }
      new_loop->body().push_back(init_expr);
      init_expr = new_loop;
    }
    return init_expr;
  }

  std::vector<Val*> getGlobalAllocationSizes(AllocationInformation& info) {
    const auto& maybe_rfactor_domain = info.buffer->getMaybeAllocationDomain();

    std::vector<Val*> alloc_dims;

    for (const auto id : maybe_rfactor_domain) {
<<<<<<< HEAD
      if (id->isReduction() || id->isStride()) {
=======
      if (id->isReduction() || id->isStride() || id->isDeviceDim()) {
>>>>>>> c7bb6d40
        continue;
      } else if (id->isBroadcast()) {
        // No matter whether this broadcast is expanded or not, we always
        // allocate size 1
        alloc_dims.emplace_back(id->container()->oneVal());
        continue;
      } else if (id->isDeviceDim()) {
        // Device dims are not distributed and not allocated
        alloc_dims.emplace_back(id->container()->oneVal());
        continue;
      }
      auto extent = id->extent();
      // Use halo-extended extent if found
      auto halo_extent = gpu_lower->haloInfo()->getRootAxisInfo(id);
      if (halo_extent.hasHalo()) {
        extent = IrBuilder::addExpr(
            extent,
            IrBuilder::create<Val>(
                (int64_t)halo_extent.width(), DataType::Index));
      }
      alloc_dims.emplace_back(extent);
    }

    return alloc_dims;
  }

  // Get allocation extents of root axes with halo
  //
  // Allocation can be done with leaf IDs with halo as well, but
  // allocation size could be larger than necessary.
  //
  // For example, suppose the shift offset of an axis is 1. When it is
  // split by N, the halo size of the inner output is N+1. When the
  // allocation only has the inner split output, the allocation size
  // would be N+1. Suppose that ID is further split by M, the output
  // extents would be N/M and M+1. The allocation size based on the
  // leaves would be N/M*(M+1) or N+N/M, which is larger than N+1.
  //
  // This function tries to propagate back halo informatin to root
  // axes to avoid inflating allocations. It fails when merged domains
  // are split and only one of the split outputs is used for
  // allocations since in such a case we can't un-merge and properly
  // determine the extents of the merge inputs. Currently, that
  // results in an exception, but it may be more reasonable to simply
  // fall back to the leaf-based allocation.
  //
  // See the FusionShiftDoubleSplit test for an example case.
  std::vector<Val*> getNonGlobalAllocExprWithHalo(
      TensorView* tv,
      const std::vector<IterDomain*>& alloc_domains) {
    std::vector<Val*> start_vals;
    std::transform(
        alloc_domains.begin(),
        alloc_domains.end(),
        std::back_inserter(start_vals),
        [](IterDomain* dom) { return dom->as<Val>(); });

    // Get all exprs involved in generating the allocation IDs
    auto exprs = StmtSort::getExprsTo(start_vals);

    // Get the halo extent if found
    auto getExtent = [this](IterDomain* id) {
      auto extent = gpu_lower->haloInfo()->getExtent(id);
      if (extent == nullptr) {
        extent = id->extent();
      }
      return extent;
    };

    std::unordered_map<IterDomain*, Val*> known_extents;

    // IterDomains that are allocated fully. For example, if an ID is
    // split and only one of them is used for allocation, that's not
    // considered full. Only full domains can be unmerged, which is
    // needed to propagate back the halo information to root domains.
    std::unordered_set<IterDomain*> full_domains;

    for (auto alloc_domain : alloc_domains) {
      known_extents.insert({alloc_domain, getExtent(alloc_domain)});
      full_domains.insert(alloc_domain);
    }

    for (auto it = exprs.rbegin(); it != exprs.rend(); ++it) {
      auto expr = *it;
      if (auto merge = dynamic_cast<Merge*>(expr)) {
        auto out_it = known_extents.find(merge->out());
        // If nothing is know about the out id, no propagation can be
        // done. Note that's not necessarily an error.
        if (out_it == known_extents.end()) {
          continue;
        }
        // Similarly, if the extent of the out id is not full extent,
        // we can't un-merge it.
        if (full_domains.find(merge->out()) == full_domains.end()) {
          continue;
        }
        // Since the extent of the out id is full, the extent of each
        // of the input axes is also full
        known_extents.insert({merge->inner(), getExtent(merge->inner())});
        full_domains.insert(merge->inner());
        known_extents.insert({merge->outer(), getExtent(merge->outer())});
        full_domains.insert(merge->outer());
        known_extents.erase(out_it);
      } else if (auto split = dynamic_cast<Split*>(expr)) {
        auto inner = split->inner();
        const auto inner_it = known_extents.find(inner);
        auto outer = split->outer();
        const auto outer_it = known_extents.find(outer);
        if (inner_it != known_extents.end() &&
            outer_it != known_extents.end()) {
          if (full_domains.find(inner) != full_domains.end() &&
              full_domains.find(outer) != full_domains.end()) {
            known_extents.insert({split->in(), getExtent(split->in())});
            full_domains.insert(split->in());
          } else {
            known_extents.insert(
                {split->in(),
                 IrBuilder::mulExpr(outer_it->second, inner_it->second)});
          }
          known_extents.erase(inner_it);
          known_extents.erase(outer_it);
        } else if (inner_it != known_extents.end()) {
          known_extents.insert({split->in(), inner_it->second});
          known_extents.erase(inner_it);
        } else if (outer_it != known_extents.end()) {
          known_extents.insert({split->in(), outer_it->second});
          known_extents.erase(outer_it);
        }
      } else {
        NVF_ERROR(false, "Unexpected expr: ", expr);
      }
    }

    std::vector<Val*> alloc_dims;

    for (auto root_axis : tv->getRootDomain()) {
      auto it = known_extents.find(root_axis);
      if (it == known_extents.end()) {
        continue;
      }
      alloc_dims.push_back(it->second);
      known_extents.erase(it);
    }

    // known_extents should have only mappings for root axes, so
    // if anything remains in the map, it's an error
    if (!known_extents.empty()) {
      std::stringstream ss;
      for (auto kv : known_extents) {
        ss << kv.first << " ";
      }
      NVF_ERROR(
          false, "Non-root axes found for TV", tv->name(), ": ", ss.str());
    }

    return alloc_dims;
  }

  std::vector<Val*> getNonGlobalAllocExpr(AllocationInformation& info) {
    const auto memory_type = info.buffer->getMemoryType();
    NVF_ERROR(
        memory_type != MemoryType::Global,
        "Invalid memory type: ",
        memory_type);

    std::vector<Val*> alloc_dims;

    bool has_halo = false;
    std::vector<IterDomain*> alloc_domains;

    info.allocation_domains = std::make_unique<std::vector<IterDomain*>>();

    for (const auto axis_i : c10::irange(info.buffer->nDims())) {
      const auto local_id = info.buffer->axis((int)axis_i);

      // Don't use reduction/stride/broadcast/device axis in the 
      // allocation computation
      if (local_id->isReduction() || local_id->isStride() ||
          local_id->isBroadcast() || local_id->isDeviceDim()) {
        continue;
      }

      auto concrete_id = gpu_lower->caMap()->getConcreteMappedID(
          info.buffer->axis((int)axis_i), IdMappingMode::LOOP);
      const bool is_block_dim =
          isParallelTypeBlockDim(concrete_id->getParallelType());
      const bool is_thread_dim =
          isParallelTypeThreadDim(concrete_id->getParallelType());
      const bool is_thread =
          isParallelTypeThread(concrete_id->getParallelType());

      if (axis_i < info.alloc_pos) {
        // Even when the axis is outside the allocation position, if the
        // tensor is shared with respect to the axis, the buffer size
        // needs to be expanded for the axis. Sharing occurs in two
        // cases: 1) the tensor is on shared memory with the axis
        // parallelized by TIDs, and 2) the tensor is on global memory
        // with the axis parallelized by TIDs or BIDs.
        if (!((memory_type == MemoryType::Shared && is_thread_dim) ||
              (memory_type == MemoryType::Global && is_thread))) {
          continue;
        }
        alloc_domains.push_back(info.buffer->axis((int)axis_i));
      } else {
        if (
            // If shared memory, don't use any IDs bound to a grid dimension
            (memory_type == MemoryType::Shared && is_block_dim) ||
            // If local memory, don't use any IDs bound to a grid or block
            // dimension
            (memory_type == MemoryType::Local && is_thread)) {
          continue;
        }
        alloc_domains.push_back(info.buffer->axis((int)axis_i));
      }

      auto extent = concrete_id->extent();

      if (gpu_lower->haloInfo()->getExtent(info.buffer->axis((int)axis_i)) !=
          nullptr) {
        has_halo = true;
      }

      alloc_dims.push_back(extent);
      info.allocation_domains->push_back(local_id);
    }

    // When an axis with halo extension is detected, propagate back
    // the halo extents from leaf IDs to root IDs
    if (has_halo) {
      info.has_halo = true;
      return getNonGlobalAllocExprWithHalo(info.buffer, alloc_domains);
    }

    return alloc_dims;
  }

  kir::Allocate* createAllocExpr(AllocationInformation& info, bool is_output) {
    if (is_output) {
      return nullptr;
    }

    std::vector<Val*> alloc_dims;
    const MemoryType memory_type = info.buffer->getMemoryType();

    if (memory_type == MemoryType::Global) {
      alloc_dims = getGlobalAllocationSizes(info);
    } else {
      alloc_dims = getNonGlobalAllocExpr(info);
    }

    if (alloc_dims.empty() && !info.buffer->domain()->noReductions().empty()) {
      alloc_dims.push_back(info.buffer->container()->oneVal());
    }

    // Double the allocation size if double-buffered. Record the
    // original size for indexing.
    if (info.buffer->isDoubleBuffered() || info.buffer->isCircularBuffered()) {
      Val* original_alloc_size = nullptr;
      for (auto alloc_dim : alloc_dims) {
        if (original_alloc_size == nullptr) {
          original_alloc_size = alloc_dim;
        } else {
          original_alloc_size =
              IrBuilder::mulExpr(original_alloc_size, alloc_dim);
        }
      }
      GpuLower::current()->doubleBufferInfo().setOriginalAllocSize(
          info.buffer, original_alloc_size);
      int64_t double_buffer_stage = 2L;
      if (info.buffer->isCircularBuffered()) {
        double_buffer_stage = (int64_t)info.buffer->circularBufferDepth();
      }
      alloc_dims.push_back(
          IrBuilder::create<Val>(double_buffer_stage, DataType::Index));
    }

    // Create the allocation node
    return IrBuilder::create<kir::Allocate>(
        info.buffer, info.buffer->getMemoryType(), alloc_dims);
  }

  void dispatch(Expr* expr) override {
    if (!ir_utils::isTvOp(expr) || expr->isA<kir::Allocate>()) {
      ExprMutator::dispatch(expr);
      return;
    }

    // Found where the allocation needs to be inserted

    for (const auto i : c10::irange(expr->outputs().size())) {
      auto out = expr->output(i);
      if (!out->isA<TensorView>()) {
        continue;
      }

      auto out_tv = out->as<TensorView>();
      auto default_val = gpu_lower->predicateElimination().getInitValue(out_tv);

      Val* init = nullptr;
      if (expr->isA<ReductionOp>() && out_tv->hasReduction()) {
        NVF_ERROR(
            default_val == nullptr,
            "Reduction should not have a default initialization value for predicate elimination.");
        init = expr->as<ReductionOp>()->init();
      } else if (expr->isA<GroupedReductionOp>() && out_tv->hasReduction()) {
        NVF_ERROR(
            default_val == nullptr,
            "Reduction should not have a default initialization value for predicate elimination.");
        init = expr->as<GroupedReductionOp>()->initVal(i);
      } else if (expr->isA<MmaOp>()) {
        init = expr->as<MmaOp>()->init();
      } else if (expr->isA<WelfordOp>()) {
        NVF_ERROR(
            default_val == nullptr,
            "Welford should not have a default initialization value for predicate elimination.");
        const auto welford = expr->as<WelfordOp>();
        if (out->name() == welford->outVar()->name()) {
          init = welford->initVar() == nullptr ? IrBuilder::create<Val>(0.0)
                                               : welford->initVar();
        } else if (out->name() == welford->outAvg()->name()) {
          init = welford->initAvg() == nullptr ? IrBuilder::create<Val>(0.0)
                                               : welford->initAvg();
        } else {
          NVF_ERROR(out->name() == welford->outN()->name(), "Unreachable");
          init = welford->initN();
        }
      } else if (expr->isA<GroupedWelfordOp>()) {
        NVF_ERROR(
            default_val == nullptr,
            "Welford should not have a default initialization value for predicate elimination.");
        init = expr->as<GroupedWelfordOp>()->getInitValOfOutput(out);
      } else {
        init = default_val;
      }

      if (ir_utils::isCpAsyncOp(expr)) {
        NVF_CHECK(
            init == nullptr || init->isZero(),
            "cp.async initialized with non-zero is not supported");
        // cp.async will automatically fill zero when out of bound
        init = nullptr;
      }

      const bool is_output = out->isFusionOutput();

      // Don't need to alloc outputs, and if we don't need to initialize we're
      // done.
      if (is_output && init == nullptr) {
        continue;
      }

      AllocationInformation allocation;
      allocation.buffer = out_tv;
      fillAllocationInformation(allocation, expr);

      auto alloc_expr = createAllocExpr(allocation, is_output);
      auto init_expr = createInitExpr(allocation, init);

      // Write information to GPULower
      writeInfoToGPULower(allocation, alloc_expr);

      // Register allocations before initializations to keep them in the right
      // order
      if (alloc_expr != nullptr) {
        if (allocation.buffer->getMemoryType() == MemoryType::Shared) {
          // Shared allocations go at the begining of scope
          NVF_ERROR(!exprs_.empty());
          registerInsertBefore(exprs_[0], alloc_expr, nullptr);
        } else {
          NVF_ERROR(allocation.alloc_place_before != nullptr);
          kir::Scope* scope = allocation.alloc_for_loop == nullptr
              ? nullptr
              : &allocation.alloc_for_loop->body();
          registerInsertBefore(
              allocation.alloc_place_before, alloc_expr, scope);
        }
      }

      if (init_expr != nullptr) {
        NVF_ERROR(allocation.init_place_before != nullptr);
        kir::Scope* scope = allocation.init_for_loop == nullptr
            ? nullptr
            : &allocation.init_for_loop->body();
        registerInsertBefore(allocation.init_place_before, init_expr, scope);
      }
    }

    // Allocate mbarrier for cp.async.bulk, note that this is only a temporary
    // solution, we should remove this after we have a better way to handle
    // synchronizations for cp.async.bulk.
    if (ir_utils::isCpAsyncBulkLoad(expr)) {
      // create and allocate a memory barrier
      TensorView* mbarrier = TensorViewBuilder()
                                 .shape(std::vector<int64_t>{})
                                 .dtype(DataType::UInt)
                                 .contiguity(true)
                                 .build();
      mbarrier->setMemoryType(MemoryType::Shared);
      auto mbarrier_init = IrBuilder::create<kir::MBarrierInit>(
          mbarrier, expr->container()->oneVal(DataType::UInt32));
      auto mbarrier_inval =
          IrBuilder::create<kir::MBarrierInvalidate>(mbarrier);

      kir::Allocate* mbarrier_alloc =
          IrBuilder::create<kir::Allocate>(mbarrier, MemoryType::Shared);
      kir::Scope* expr_scope = scope_.empty() ? nullptr : scope_.back();
      registerInsertBefore(expr, mbarrier_alloc, expr_scope);
      registerInsertBefore(expr, mbarrier_init, expr_scope);
      registerInsertAfter(expr, mbarrier_inval, expr_scope);
      GpuLower::current()->ldstMBarrierMap()[expr] = mbarrier;
    }
  }

  // Sends alloc_expr, info.has_halo, info.allocation_domains to GpuLower
  void writeInfoToGPULower(
      const AllocationInformation& allocation,
      kir::Allocate* alloc_expr) {
    auto& lower_alloc_info_map = GpuLower::current()->localAllocationInfoMap();
    if (alloc_expr == nullptr) {
      // Skip output allocation.
      return;
    }
    NVF_ERROR(
        !lower_alloc_info_map.count(alloc_expr),
        "duplicated allocation info entry");

    // Create info entry for GPULower
    auto lower_alloc_info_ptr = std::make_unique<LocalAllocationInfo>();
    lower_alloc_info_ptr->alloc_expr = alloc_expr;
    lower_alloc_info_ptr->has_halo = allocation.has_halo;
    if (allocation.allocation_domains) {
      lower_alloc_info_ptr->alloc_domains = *(allocation.allocation_domains);
    }

    // Write entry to the stored map
    lower_alloc_info_map[alloc_expr] = std::move(lower_alloc_info_ptr);
  }

  void handle(kir::IfThenElse*) final {
    NVF_ERROR(
        false,
        "Pass does not support conditional statements, ",
        "this pass should be run before any conditionals are placed in code.");
  }

  AllocationInserter(const std::vector<Expr*>& exprs)
      : gpu_lower(GpuLower::current()) {
    kir::ExprMutator::traverseAndInsert(exprs);
  }

 private:
  GpuLower* gpu_lower;

 public:
  static std::vector<Expr*> insert(const std::vector<Expr*>& exprs) {
    AllocationInserter inserter(exprs);
    return inserter.exprs_;
  }
};

} // namespace

std::vector<Expr*> insertAllocations(const std::vector<Expr*>& exprs) {
  FUSER_PERF_SCOPE("GpuLower::Lower::insertAllocations");
  return AllocationInserter::insert(exprs);
}

} // namespace nvfuser<|MERGE_RESOLUTION|>--- conflicted
+++ resolved
@@ -163,11 +163,7 @@
     std::vector<Val*> alloc_dims;
 
     for (const auto id : maybe_rfactor_domain) {
-<<<<<<< HEAD
       if (id->isReduction() || id->isStride()) {
-=======
-      if (id->isReduction() || id->isStride() || id->isDeviceDim()) {
->>>>>>> c7bb6d40
         continue;
       } else if (id->isBroadcast()) {
         // No matter whether this broadcast is expanded or not, we always
@@ -175,7 +171,7 @@
         alloc_dims.emplace_back(id->container()->oneVal());
         continue;
       } else if (id->isDeviceDim()) {
-        // Device dims are not distributed and not allocated
+        // Allocate device dims as size 1
         alloc_dims.emplace_back(id->container()->oneVal());
         continue;
       }
