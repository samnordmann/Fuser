--- conflicted
+++ resolved
@@ -144,12 +144,9 @@
   f(PostOnStream);                    \
   f(SetCurrentStream);                \
   f(Wait);                            \
-<<<<<<< HEAD
+  f(Synchronize);                     \
   f(StartCoalescing);                 \
   f(EndCoalescing);
-=======
-  f(Synchronize);
->>>>>>> 6d4ab3c5
 
 // Forward declarations for all Val and Expr types
 
