--- conflicted
+++ resolved
@@ -809,21 +809,11 @@
 
     // We don't allocate any index variable for domains which
     // are parallelized accross devices
-<<<<<<< HEAD
-    auto result = std::find_if(
-      loop_disjoint_set->vector().begin(),
-      loop_disjoint_set->vector().end(),
-      [](IterDomain* id) {
-        return id->isDevice();
-      });
-    if (result != loop_disjoint_set->vector().end()) {
-=======
     if (auto result = std::find_if(
             loop_disjoint_set->vector().begin(),
             loop_disjoint_set->vector().end(),
             [](IterDomain* id) { return id->isDeviceDim(); });
         result != loop_disjoint_set->vector().end()) {
->>>>>>> 54956972
       loop_index_variable_map_[loop_disjoint_set.get()] = fusion_->zeroVal();
       continue;
     }
@@ -833,19 +823,6 @@
     //  loop nodes are consistent so all the loops within this disjoint set
     //  will be realized implicitly using parallel index variables.
 
-<<<<<<< HEAD
-    result = std::find_if(
-        loop_disjoint_set->vector().begin(),
-        loop_disjoint_set->vector().end(),
-        [](IterDomain* id) {
-          // Halo extended parallel loops currently are handled
-          // differently and an index variable would still
-          // be allocated in this case.
-          return id->isThread() &&
-              (GpuLower::current()->haloInfo()->getExtent(id) == nullptr);
-        });
-    if (result != loop_disjoint_set->vector().end()) {
-=======
     if (auto result = std::find_if(
             loop_disjoint_set->vector().begin(),
             loop_disjoint_set->vector().end(),
@@ -857,7 +834,6 @@
                   (GpuLower::current()->haloInfo()->getExtent(id) == nullptr);
             });
         result != loop_disjoint_set->vector().end()) {
->>>>>>> 54956972
       ptype = (*result)->getParallelType();
       loop_index_variable_map_[loop_disjoint_set.get()] =
           NamedScalar::getParallelIndex(ptype);
