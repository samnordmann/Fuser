// clang-format off
/*
 * SPDX-FileCopyrightText: Copyright (c) 2023-present NVIDIA CORPORATION & AFFILIATES.
 * All rights reserved.
 * SPDX-License-Identifier: BSD-3-Clause
 */
// clang-format on
#pragma once

#include <ATen/core/ivalue.h>
#include <c10/macros/Export.h>
#include <c10/util/Exception.h>
#include <exceptions.h>

#include <debug.h>
#include <executor_params.h>
#include <ir/base_nodes.h>
#include <ir/container.h>
#include <iter_visitor.h>

#include <any>
#include <string>
#include <unordered_map>
#include <unordered_set>
#include <vector>

namespace nvfuser {

//! Usage: FusionGuard and Fusion are required user interfaces for any operation
//! underlying the code generator. In order to create values, expressions, and
//! generate code a Fusion instance must be active. It is the responsibility of
//! the user to create a Fusion instance and register it with the fusion guard.
//! The simplest example of this is:
//!
//!     Fusion fusion;
//!     FusionGuard fg(&fusion);
//!
//! Once a fusion is active all values and operations will be registered with
//! it.
//!
//! FusionGuard and Fusion are critical to the lifetime model of the IR system.
//! FusionGuard is a convenient way to set what base container instance holds
//! the defined IR. Statements that are defined are registered through the
//! FusionGuard with a particular Fusion. FusionGuard provides convenient
//! methods to access the active fusion so it doesn't need to be passed around
//! constantly. Any IR node derived classes from Statement must register with
//! Fusion to avoid memory leaks.
//!
//! Fusion is generally thought of as a translated fusion group from the JIT. It
//! is likely a single kernel, although, we don't have to stick to this in the
//! future and could in theory generate multiple kernels with an executor to run
//! them.
//!
//! Fusion also allows users to set input/output values that will allow us to
//! figure out how to hook up runtime data to and from the JIT as well as
//! provide us mechanisms for dependency analysis and DCE including safety
//! checks.

class Fusion;
class TensorView;
class WelfordResult;

class SegmentCandidateFinder;
class SegmentedFusion;
class KernelArgumentHolder;

class DynamicTransformConcretizationInfo;

//! Fusion Guard is our "context manager". It holds the active fusion and
//! allows it to be accessed anywhere through FusionGuard::getCurFusion()
class FusionGuard {
 public:
  //! Set the active fusion so it can be manipulated.
  explicit FusionGuard(Fusion* fusion);

  ~FusionGuard();

  static Fusion* getCurFusion();
  static void setCurFusion(Fusion* fusion);

 private:
  Fusion* prev_fusion_;

  static thread_local Fusion* active_fusion_;
};

// Set the enum base to `int` so it can be safely serialized as a part of
// serde::InputOutputAlias.
enum class AliasType : int {
  // For example, the tensor storing BatchNorm's running mean. The output EMA is
  // updated in place.
  InplaceUpdate,
  // For example, the output of a ViewOp is merely a pointer arithmetic of the
  // input.  In this case, we use `ExpressionEvaluator` (instead of a kernel) to
  // cheaply compute the output tensor.
  PointerArithmetic,
};

struct AliasInfo {
  AliasType type;
  // Whether integration should hide the output from users.
  bool hide_output;
};

//! Fusion is mutable but unique. Nodes cannot be copied in any way from one
//! Fusion to another. If anything like that is desired, it would require
//! duplicating all associated values and exprs. Fusion is considered to be SSA,
//! though this could also change in the future if there is a good reason to do
//! so.
//!
//! The Fusion owns the whole IR graph (Vals and Exprs)
//!
// NOLINTNEXTLINE(cppcoreguidelines-pro-type-member-init)
class Fusion : public IrContainer {
  typedef std::unordered_map<int, std::vector<int64_t>> PermutationMap;

 public:
  Fusion() = default;

  Fusion(const Fusion& other);
  Fusion(Fusion&& other) noexcept;

  Fusion& operator=(const Fusion& other);
  Fusion& operator=(Fusion&& other) noexcept;

  ~Fusion() override;

  friend void swap(Fusion& a, Fusion& b) noexcept;

  void clear() noexcept;

  //! Break dependency chains associated with Expr, remove references to expr
  //! delete expr
  void removeExpr(Expr* expr) override;

  //! Completely remove val from the fusion, break all dependencies associated
  //! with it
  void removeVal(Val* val) override;

  //! Register input as an input of the fusion
  void addInput(Val* input);

  //! Register output as an output of the fusion
  void addOutput(Val* output);

  //! Deregister input as an input of the fusion
  void removeInput(Val* input);

  //! Deregister output as an output of the fusion
  void removeOutput(Val* output);

  //! Replace output with another value
  void replaceOutput(Val* output, Val* replacement);

  //! Assert that all leaves found from outputs are registered as an input
  void validateInputs();

  //! Print this fusion to an output stream
  std::ostream& print(std::ostream& os, bool include_tensor_transforms = true)
      const;

  //! Print to default debugging output stream
  std::ostream& print() const {
    return print(debug());
  }

  //! Print Arith exprs
  //! \param from_outputs_only Only print exprs reachable from outputs
  void printMath(bool from_outputs_only = true);

  //! Print transformations used in fusion (can be very verbose)
  void printTransforms();

  //! Lower the fusion and print a kernel
  void printKernel(const CompileParams& compile_params = CompileParams());

  //! Returns if this fusion is noop, for example, trivially forwarding inputs,
  //! or all outputs are size-0 tensors, etc.
  bool isNoOp();

  //! Lower the fusion and evaluate bank conflict info
  //! Returns (tensor, read conflict ways, write conflict ways)
  //! Each tensor can be read/write by multiple expressions, so the ways are
  //! vectors.
  std::unordered_map<TensorView*, std::pair<std::vector<int>, std::vector<int>>>
  bankConflictInfo(const CompileParams& compile_params = CompileParams());

  //! Return a list of topologically sorted expressions. This only includes
  //! exprs required to genereate registered outputs.
  std::vector<Expr*> exprs();

  //! Return a vector of fusion inputs that feed this Val
  std::vector<Val*> inputsOf(Val* val);

  //! Return all Vals in math expressions that cannot be eliminated.
  //!
  //! It is generally equivalent to vals that are used to generate
  //! outputs, however, when a multi-output expression exists, and only
  //! some of the outputs are used, the remaining unused outputs are
  //! also included as they must show up in the final code.
  std::vector<Val*> usedMathVals();

  //! Returns all vals that are produced by used math expressions and
  //!  also do not have further consumers.
  //!
  //! In the case of an active multi-output expressions, the returned vector
  //!  will include the expression outputs that did not lead to an fusion
  //!  output.
  std::vector<Val*> terminatingMathVals();

  //! Return all Exprs that use val
  std::unordered_set<Expr*> unordered_uses(const Val* val) const;

  //! Return the Expr that produces val
  Expr* definition(const Val* val) const;

  //! Indicate to kernel to set itself up to generate random numbers
  bool isStochastic();

  //! Run fusion segmentation algorithm to create a segmented fusion
  std::unique_ptr<SegmentedFusion> segment(const KernelArgumentHolder& args);

  const std::vector<Val*>& inputs() const {
    return inputs_;
  }

  std::vector<Val*> inputsAndCreated();

  const std::vector<Val*>& outputs() const {
    return outputs_;
  }

  std::vector<Val*> getTerminatingOutputs() const;

  // Aliasing output to input value, this is a WAR to allow inplace update on
  // input tensor.
  // Note: this is not always safe and should be used with extra caution.
  // Currently the only place it's used is in the running stats update for batch
  // normalization.
  //
  // TODO(wujingyue): Rename this method because `input` can be another fusion
  // output.
  //
  // TODO: alias should be made aware to segmentation, so we'll always include
  // the input tensor to the section where output is produced. Currently,
  // aliases of type `PointerArithmetics` are marked after segmentation, but
  // those of type `InplaceUpdate` are marked in fusion definitions.
  void aliasOutputToInput(Val* output, Val* input, AliasType type);

  //! Returns the aliased input of a given output along with an `AliasInfo`
  //! describing how they alias. Returns <nullptr,nullptr> when `output` is not
  //! aliased.
  std::pair<Val*, const AliasInfo*> getOutputAlias(Val* output) const;

  // mark input at index to be permuted by permutation
  void setPermutationOnInput(int index, std::vector<int64_t> permutation) {
    permuted_input_map_.insert({index, permutation});
  }

  // mark output at index to be restored by permutation
  void setPermutationOnOutput(int index, std::vector<int64_t> permutation) {
    permuted_output_map_.insert({index, permutation});
  }

  // return a map of indices to permutation, which indicates all input tensors
  // that needs to be permuted
  const PermutationMap& getPermutationInputMap() const {
    return permuted_input_map_;
  }

  // return a map of indices to permutation, which indicates all output tensors
  // that needs to be permuted
  const PermutationMap& getPermutationOutputMap() const {
    return permuted_output_map_;
  }

  bool isTVUseInfoValid() {
    return all_tv_uses_valid_;
  }

  bool isUpdatingTVUseInfo() {
    return is_during_update_uses_;
  }

  // NOTE: [Fusion managed data]
  //
  // Fusion-managed data is a mechanism to communicate data that survives fusion
  // clone. Managed data can be named or unnamed.
  //
  // For unnamed data, to let fusion manage that data, do the following：
  //   size_t index = fusion.manage(data);  // or
  //   size_t index = fusion.manage(data, clone_fn);
  // This function returns an index which can be used to retrieve the data back.
  // To retrieve the unnamed managed data, do
  //   T data = fusion.getManaged<T>(index); // rvalue
  //   T& data = fusion.getManaged<T>(index); // lvalue
  // To test if fusion have managed data with the given index, do:
  //   bool has_data = fusion.hasManaged(index);
  //
  // For named data, the usage is similar. To manage:
  //   std::string name = "interesting_tvs";
  //   fusion.manage(name, data);  // or
  //   fusion.manage(name, data, clone_fn);
  // To retrieve:
  //   T data = fusion.getManaged<T>(name); // rvalue
  //   T& data = fusion.getManaged<T>(name); // lvalue
  // To check existence:
  //   bool has_data = fusion.hasManaged(name);
  // Note that special names, such as "loop_rotation", are reserved as lowering
  // options.
  //
  // The managed data can be any type. To retrieve managed data, you always need
  // to specify the actual type of the data. For the data whose type already
  // have an overload of IrCloner::clone, fusion will automatically know how to
  // modify it when a fusion clone happens. For these type of data, you can just
  // use the overload of `manage` without the clone function. For example
  //   std::vector<TensorView*> interested_tvs;
  //   size_t index = fusion.manage(interested_tvs);
  // For the data whose type does not have an overload of IrCloner::clone, you
  // need to tell fusion how to transform the data to keep consistency during
  // fusion clone. For example:
  //   struct InputsOutputs {
  //     TensorView* input;
  //     TensorView* output;
  //     bool some_flag;
  //   };
  //   auto clone_fn = [](IrCloner& cloner, std::any data) -> std::any {
  //     InputsOutputs result;
  //     auto d = std::any_cast<InputsOutputs>(data);
  //     result.input = cloner.clone(d.input);
  //     result.output = cloner.clone(d.output);
  //     result.some_flag = d.some_flag;
  //     return result;
  //   };
  //   InputsOutputs data{...};
  //   size_t index = fusion.manage(data, clone_fn);
  //
  // See test FusionManagedData_CUDA for example use cases.
  using CloneFn = std::function<std::any(IrCloner&, std::any)>;

  inline size_t manage(std::any data, CloneFn clone) {
    managed_data_.emplace_back(data, clone);
    return managed_data_.size() - 1;
  }

  inline void manage(std::string key, std::any data, CloneFn clone) {
    managed_named_data_[key] = std::make_pair(data, clone);
  }

  template <typename T>
  inline size_t manage(T data);

  template <typename T>
  inline void manage(std::string key, T data);

  template <typename T>
  inline T getManaged(size_t index) const {
    return std::any_cast<T>(managed_data_.at(index).first);
  }

  template <typename T>
  inline T getManaged(std::string key) const {
    return std::any_cast<T>(managed_named_data_.at(key).first);
  }

  template <typename T>
  inline T& getManaged(size_t index) {
    return std::any_cast<T&>(managed_data_.at(index).first);
  }

  template <typename T>
  inline T& getManaged(std::string key) {
    return std::any_cast<T&>(managed_named_data_.at(key).first);
  }

  //! Try to get managed data by index, checking that we have an entry for it,
  //! and that the entry has not been reset (see stopManaging).
  template <typename T>
  inline std::optional<const T> getManagedSafe(size_t index) const {
    if (hasManaged(index)) {
      return std::any_cast<T>(managed_data_.at(index).first);
    }
    return std::nullopt;
  }

  //! Try to get managed data by key, checking that we have an entry for that
  //! key.
  template <typename T>
  inline std::optional<const T> getManagedSafe(std::string key) const {
    auto it = managed_named_data_.find(key);
    if (it == managed_named_data_.end()) {
      return std::nullopt;
    }
    return std::any_cast<T>(it->second.first);
  }

  //! Disables a piece of managed data. After this, there will still be an entry
  //! but .has_value() will return false. getManagedSafe() should be used in
  //! cases where the data management may have been stopped.
  inline void stopManaging(size_t index) {
    if (!hasManaged(index)) {
      return;
    }
    managed_data_.at(index).first.reset();
  }

  //! Disables a piece of managed data by removing the entry with this key.
  //! getManagedSafe() should be used in cases where the data management may
  //! have been stopped.
  inline void stopManaging(std::string key) {
    auto it = managed_named_data_.find(key);
    if (it == managed_named_data_.end()) {
      return;
    }
    managed_named_data_.erase(it);
  }

  inline bool hasManaged(size_t index) const {
    return index < managed_data_.size() &&
        managed_data_[index].first.has_value();
  }

  inline bool hasManaged(std::string key) const {
    return managed_named_data_.find(key) != managed_named_data_.end();
  }

  //! True if any of tensors has a symblic axis
  bool hasDynamicTransform();

  static IrCloner copy(const Fusion* from, Fusion* to);

 protected:
  friend SegmentCandidateFinder;
  friend SegmentedFusion;
  friend class TranslateApplicableWelford;
  friend Val;

<<<<<<< HEAD

=======
>>>>>>> b7c13aea
  using IrContainer::registerExpr;
  using IrContainer::registerVal;

  //! Register the Val with this fusion
  void registerVal(Val* val) override;

  //! Register expr with this fusion.
  //! When we register an expression, we want to update the dependency tracking
  //! of Vals. If this container is a not a Kernel, it will remove previous
  //! definitions of outputs and register this Expr as the definition. Otherwise
  //! will update definition if not previously set, but will not remove old
  //! definitions.
  void registerExpr(Expr* expr) override;

  //! Clear Expr's from TV uses that are not required to produce outputs from
  //! inputs. Only other place this is used (other than Fusion) is in
  //! Val::uses()
  void resetTvUses();

  //! Declare that TensorView uses need to be updated (but don't actually do
  //! the update).
  void invalidateTvUses() {
    all_tv_uses_valid_ = false;
  }

 private:
  // Determine if the two values are compatible for aliasing
  // Same DataType, ValType, and number of dimensions
  bool isAliasCompatible(Val* left, Val* right);

 private:
  // Fusion inputs and outputs
  std::vector<Val*> inputs_;
  std::vector<Val*> outputs_;

  // io alias pointing from output to input
  std::unordered_map<Val*, std::pair<Val*, AliasInfo>> io_alias_;

  // See Note [ Permutation support in nvfuser ]
  // map from indices of input tensor to permutation
  PermutationMap permuted_input_map_;
  // map from indices of output tensor to permutation
  PermutationMap permuted_output_map_;

  // Records if the current use data in the IR nodes are valid
  //  the states are either all valid or all invalid
  bool all_tv_uses_valid_ = false;
  bool is_during_update_uses_ = false;

  std::vector<std::pair<std::any, CloneFn>> managed_data_;
  std::unordered_map<std::string, std::pair<std::any, CloneFn>>
      managed_named_data_;
};

} // namespace nvfuser<|MERGE_RESOLUTION|>--- conflicted
+++ resolved
@@ -435,10 +435,6 @@
   friend class TranslateApplicableWelford;
   friend Val;
 
-<<<<<<< HEAD
-
-=======
->>>>>>> b7c13aea
   using IrContainer::registerExpr;
   using IrContainer::registerVal;
 
