// clang-format off
/*
 * SPDX-FileCopyrightText: Copyright (c) 2023-present NVIDIA CORPORATION & AFFILIATES.
 * All rights reserved.
 * SPDX-License-Identifier: BSD-3-Clause
 */
// clang-format on
#include <index_compute.h>

#include <ATen/cuda/CUDAContext.h>
#include <c10/util/Exception.h>
#include <c10/util/irange.h>

#include <contiguity.h>
#include <device_lower/analysis/index_compute.h>
#include <device_lower/analysis/shift.h>
#include <device_lower/lower2device.h>
#include <device_lower/pass/double_buffer.h>
#include <device_lower/pass/magic_zero.h>
#include <device_lower/pass/unroll.h>
#include <device_lower/utils.h>
#include <device_lower/validation.h>
#include <expr_simplifier.h>
#include <instrumentation.h>
#include <ir/all_nodes.h>
#include <ir/iostream.h>
#include <ir/utils.h>
#include <ops/arith.h>
#include <root_domain_map.h>
#include <swizzle.h>
#include <transform_iter.h>
#include <transform_replay.h>

#include <memory>

namespace nvfuser {

namespace {

//! Offset of an index of a producer axis with respect to its
//! corresponding consumer index
//! TODO: this function assumes that we are indexing into rFactor domain, which
//! is no longer the case. Today, we are indexing into allocaiton domain, and if
//! the allocation domain is not a permutation of the rFactor domain, this
//! function will just return 0, because we do not have a case that uses both
//! allocation domain and halo yet.
int getProducerHaloOffset(
    const TensorView* producer_tv,
    size_t producer_axis,
    const TensorView* consumer_tv) {
  // For indexing, having same extents is not required for root
  // domains
  auto p2c = PairwiseRootDomainMap(producer_tv, consumer_tv)
                 .mapBroadcast(true)
                 .mapDifferentExtents(true)
                 .mapProducerToConsumer();

  auto producer_id = producer_tv->getMaybeAllocationDomain()[producer_axis];

  auto it = p2c.find(producer_id);
  // p2c should always have a mapping for producer_id. The only case
  // where no mapping exists for a producer axis is when it is a
  // reduction axis. Since this function is only used for indexing
  // producer tensors, where reduction axes are skipped, producer_id
  // should never be a reduction axis.
  if (it == p2c.end()) {
    return 0;
  }
  IterDomain* consumer_id = it->second;

  const auto& halo_map = GpuLower::current()->haloInfo();
  const auto p_pad = halo_map->getRootAxisInfo(producer_id).width(0);
  const auto c_pad = halo_map->getRootAxisInfo(consumer_id).width(0);

  auto offset = p_pad - c_pad;

  // If the consumer is a result of shifting the producer, adjust the
  // producer index per the offsets argument of the shift op.
  if (auto shift_op = dynamic_cast<const ShiftOp*>(consumer_tv->definition())) {
    offset -= shift_op->offset(producer_axis);
  }

  return offset;
}

//! Offset producer index when necessary
Val* getProducerIndexWithHalo(
    const TensorView* producer_tv,
    size_t producer_axis,
    Val* producer_index,
    const TensorView* consumer_tv,
    bool is_overriden_index) {
  const int64_t offset = is_overriden_index
      ? 0
      : getProducerHaloOffset(producer_tv, producer_axis, consumer_tv);

  if (offset == 0) {
    return producer_index;
  }

  producer_index = SimplifyingIrBuilder::addExpr(producer_index, offset);

  return producer_index;
}

//! Create a producer offset based off a consumer index
//!
//! \param consumer_root_axis Position of corresponding consumer axis
//! \param consumer_tv Consumer TensorView
//! \param index_map Mappings from consumer or reference to indices
//! \param use_reference_map True when index_map maps reference domains
//! \param concrete_to_ref_map Mappings from concrete to reference domains
Val* getProducerOffsetWithGather(
    int64_t consumer_root_axis,
    const TensorView* consumer_tv,
    const std::unordered_map<IterDomain*, Val*>& index_map,
    bool use_reference_map = false,
    const std::unordered_map<IterDomain*, IterDomain*>& concrete_to_ref_map =
        {}) {
  const auto gpu_lower = GpuLower::current();

  const auto gather_expr = dynamic_cast<GatherOp*>(consumer_tv->definition());

  if (gather_expr == nullptr) {
    return gpu_lower->kernel()->zeroVal();
  }

  // If the window extent is one, no specific offsetting
  // is necessary
  if (consumer_root_axis >= (int)gather_expr->windowShape().size() ||
      gather_expr->windowShape()[consumer_root_axis] == 1) {
    return gpu_lower->kernel()->zeroVal();
  }

  // Basically, the goal is to build an expression of producer_index +
  // window_index, so we first need to locate the index expression
  // that corresponds to the window axis of this producer axis.

  const auto window_axis = gather_expr->gatherAxis(consumer_root_axis);
  auto window_id = consumer_tv->getRootDomain().at(window_axis);

  // When index_map maps a reference tensor, find the corresponding
  // reference ID of window_id.
  if (use_reference_map) {
    auto concrete_window_id = gpu_lower->caMap()->getConcreteMappedID(
        window_id, IdMappingMode::EXACT);
    auto concrete_2_ref_it = concrete_to_ref_map.find(concrete_window_id);
    NVF_ERROR(concrete_2_ref_it != concrete_to_ref_map.end());
    window_id = concrete_2_ref_it->second;
  }

  auto window_idx = index_map.at(window_id);

  // Positive padding at offset zero means the indexing shifted to the
  // negative direction.
  auto pad_width = (int64_t)gather_expr->padWidth()[consumer_root_axis][0];

  // producer offset: window_index - padding
  auto producer_offset = SimplifyingIrBuilder::subExpr(
      window_idx,
      SimplifyingIrBuilder::create<Val>(pad_width, DataType::Index));
  return producer_offset;
}

//! Create a producer offset based off a consumer index
//!
//! \param consumer_root_axis Position of corresponding consumer axis
//! \param consumer_tv Consumer TensorView
//! \param index_map Mappings from consumer or reference to indices
//! \param use_reference_map True when index_map maps reference domains
//! \param concrete_to_ref_map Mappings from concrete to reference domains
Val* getConcreteProducerOffsetWithGather(
    int64_t consumer_root_axis,
    const TensorView* consumer_tv,
    const std::unordered_map<IterDomain*, Val*>& index_map,
    bool use_concrete_map = false) {
  const auto gpu_lower = GpuLower::current();

  const auto gather_expr = dynamic_cast<GatherOp*>(consumer_tv->definition());

  if (gather_expr == nullptr) {
    return gpu_lower->kernel()->zeroVal();
  }

  // If the window extent is one, no specific offsetting
  // is necessary
  if (consumer_root_axis >= (int64_t)gather_expr->windowShape().size() ||
      gather_expr->windowShape()[consumer_root_axis] == 1) {
    return gpu_lower->kernel()->zeroVal();
  }

  // Basically, the goal is to build an expression of producer_index +
  // window_index, so we first need to locate the index expression
  // that corresponds to the window axis of this producer axis.

  const auto window_axis = gather_expr->gatherAxis(consumer_root_axis);
  auto window_id = consumer_tv->getRootDomain().at(window_axis);

  Val* window_idx = nullptr;

  if (use_concrete_map) {
    window_idx = index_map.at(GpuLower::current()->caMap()->getConcreteMappedID(
        window_id, IdMappingMode::EXACT));
  } else {
    window_idx = index_map.at(window_id);
  }

  // Positive padding at offset zero means the indexing shifted to the
  // negative direction.
  auto pad_width = (int64_t)gather_expr->padWidth()[consumer_root_axis][0];

  // producer offset: window_index - padding
  auto producer_offset = SimplifyingIrBuilder::subExpr(
      window_idx,
      SimplifyingIrBuilder::create<Val>(pad_width, DataType::Index));
  return producer_offset;
}

//! Offset a producer index of a gather expression
//!
//! Given an index of a producer root axis, build a new index
//! expression that accesses a window position that the current loop
//! structure refers to. Use getGatherProducerOffset to create an
//! offset Val.
Val* getProducerIndexWithGather(
    Val* producer_index,
    size_t producer_root_axis,
    const TensorView* producer_tv,
    const TensorView* consumer_tv,
    const std::unordered_map<IterDomain*, Val*>& concrete_index_map) {
  auto gather_op = dynamic_cast<const GatherOp*>(consumer_tv->definition());

  // Just return the producer index as is if this is not a gather
  if (gather_op == nullptr) {
    return producer_index;
  }

  // Consumer axis that corresponds to the producer axis
  int64_t consumer_axis = -1;
  for (const auto i : c10::irange(producer_root_axis + 1)) {
    if (producer_tv->getMaybeRFactorDomain()[i]->isReduction() ||
        producer_tv->getMaybeRFactorDomain()[i]->isStride()) {
      continue;
    }
    ++consumer_axis;
  }

  NVF_ERROR(
      consumer_axis >= 0 &&
          consumer_axis < (int)gather_op->windowShape().size(),
      "Invalid consumer axis",
      consumer_axis,
      ", producer_axis: ",
      producer_root_axis);

  auto offset = getConcreteProducerOffsetWithGather(
      consumer_axis, consumer_tv, concrete_index_map, true);
  return SimplifyingIrBuilder::addExpr(producer_index, offset);
}

// Adjusts a global consumer index when its root domain is partially
// split. Note that non-global consumer indices don't need any
// adjustment.
Val* getGlobalConsumerOffsetWithPartialSplit(IterDomain* root_id) {
  auto offset = GpuLower::current()->partialSplitMap().getStartOffset(root_id);
  if (offset == nullptr) {
    return GpuLower::current()->kernel()->zeroVal();
  } else {
    return offset;
  }
}

// Adjusts a global producer index when its root domain and
// corresponding consumer root domain have non-matching split
// offsets. Specifically, since producer_index is calcualted based on
// the consumer, if the consumer has a non-zero offset,
// it needs to be added to the index. Also, when the producer itself
// also has a non-zero split offset, that needs to be subtracted from
// the index.
Val* getProducerIndexWithPartialSplit(
    Val* producer_index,
    IterDomain* producer_root_id,
    const TensorView* producer_tv,
    const TensorView* consumer_tv) {
  const auto gpu_lower = GpuLower::current();

  auto p2c =
      PairwiseRootDomainMap(producer_tv, consumer_tv).mapProducerToConsumer();

  auto it = p2c.find(producer_root_id);
  if (it == p2c.end()) {
    return producer_index;
  }

  auto consumer_root_id = it->second;

  auto consumer_offset =
      gpu_lower->partialSplitMap().getStartOffset(consumer_root_id);
  consumer_offset = consumer_offset == nullptr ? gpu_lower->kernel()->zeroVal()
                                               : consumer_offset;

  auto producer_offset =
      gpu_lower->partialSplitMap().getStartOffset(producer_root_id);
  producer_offset = producer_offset == nullptr ? gpu_lower->kernel()->zeroVal()
                                               : producer_offset;

  // If the producer is on global memory, it's always allocated
  // without trimming the out-of-bounds region, so the consumer offset
  // should be added to the index.
  if (producer_tv->getMemoryType() == MemoryType::Global) {
    if (consumer_offset->isZeroInt()) {
      return producer_index;
    } else {
      return SimplifyingIrBuilder::addExpr(producer_index, consumer_offset);
    }
  }

  // Non-global case. Difference of the split offsets must be
  // accounted.

  auto diff = SimplifyingIrBuilder::subExpr(consumer_offset, producer_offset);
  // We currently only allow constant offsetting
  NVF_ERROR(
      diff->isConstScalar(),
      "Invalid partial split, must be a constant value.");

  if (diff->evaluate() == 0) {
    return producer_index;
  }

  return SimplifyingIrBuilder::addExpr(
      producer_index,
      SimplifyingIrBuilder::create<Val>(diff->evaluate(), DataType::Index));
}

} // namespace

bool IndexCompute::hasUnswitchedDependentDomains(IterDomain* id) const {
  auto concrete_id = maybeGetExactMapConcreteID(id);
  auto it = unswitched_domain_map_.find(concrete_id);
  return it != unswitched_domain_map_.end() && !it->second.empty();
}

void IndexCompute::initializeUnswitchDomainMap() {
  NVF_ERROR(unswitched_domain_map_.empty());
  for (auto id : unswitched_leaf_domains_) {
    auto concrete_id = maybeGetExactMapConcreteID(id);
    unswitched_domain_map_.emplace(
        concrete_id,
        std::vector<std::deque<IterDomain*>>{
            std::deque<IterDomain*>{concrete_id}});
  }
}

void IndexCompute::updateUnswitchedDomains(Expr* expr) {
  if (auto split = dynamic_cast<Split*>(expr)) {
    auto split_in = maybeGetExactMapConcreteID(split->in());
    for (auto split_out : {split->inner(), split->outer()}) {
      auto concrete_id = maybeGetExactMapConcreteID(split_out);
      if (auto it = unswitched_domain_map_.find(concrete_id);
          it != unswitched_domain_map_.end()) {
        if (split_out == split->inner()) {
          // In the case of upward traversal from the inner output,
          // just copy the unswitched info
          unswitched_domain_map_[split_in] = it->second;
        } else {
          // In the case of upward traversal from the outer output,
          // prepend the inner domain to the lists
          for (auto unswitched_dep_ids : it->second) {
            unswitched_dep_ids.push_front(
                maybeGetExactMapConcreteID(split->inner()));
            unswitched_domain_map_[split_in].push_back(unswitched_dep_ids);
          }
        }
      }
    }
  } else {
    // Suppress a clang-tidy warning
    NVF_ERROR(expr != nullptr);
    // Propagate the unswitch info if any of outputs is
    // unswitched. Unlike the split case, the propagated info
    // is just reset as there's no obvious way to back-propagate the
    // info through, e.g., merge
    if (std::any_of(
            expr->outputs().begin(), expr->outputs().end(), [this](Val* out) {
              return out->isA<IterDomain>() &&
                  hasUnswitchedDependentDomains(out->as<IterDomain>());
            })) {
      for (auto inp : ir_utils::filterByType<IterDomain>(expr->inputs())) {
        auto inp_concrete = maybeGetExactMapConcreteID(inp);
        unswitched_domain_map_.emplace(
            inp_concrete,
            std::vector<std::deque<IterDomain*>>{
                std::deque<IterDomain*>{inp_concrete}});
      }
    }
  }
}

void IndexCompute::handle(Split* split) {
  auto in_id = maybeGetExactMapConcreteID(split->in()->as<IterDomain>());
  auto outer_id = maybeGetExactMapConcreteID(split->outer()->as<IterDomain>());
  auto inner_id = maybeGetExactMapConcreteID(split->inner()->as<IterDomain>());

  auto outer_it = index_map_.find(outer_id);
  auto inner_it = index_map_.find(inner_id);
  if (outer_it == index_map_.end() || inner_it == index_map_.end()) {
    return;
  }

  const auto outer_ind = outer_it->second;
  const auto inner_ind = inner_it->second;

  const bool outer_zero = isZero(outer_id);
  const bool inner_zero = isZero(inner_id);

  // We want to mark as zero merged in if we're working with shared or local
  // memory, and the dimension we're working with is not part of the allocation,
  // as we have special propagation rules for that scenario.

  // Maybe clear in_id as it could have been mapped over from another
  // IndexCompute. Uncertain if this is needed but seems to be safe.
  bool zero_merged_in = hasZeroMerged(in_id) || hasZeroMerged(inner_id) ||
      hasZeroMerged(outer_id);

  // If both are zero, the split input is also zero
  if (inner_zero && outer_zero) {
    zero_domains_.emplace(in_id);
  }

  if (zero_merged_in) {
    zero_merged_in_.emplace(in_id);
  }

  if (isZero(in_id)) {
    index_map_[in_id] = GpuLower::current()->kernel()->zeroVal();
    extent_map_[in_id] = GpuLower::current()->kernel()->zeroVal();
  } else if (zero_merged_in && outer_zero) {
    index_map_[in_id] = inner_ind;
    extent_map_[in_id] = getExtent(inner_id);
  } else if (zero_merged_in && inner_zero) {
    index_map_[in_id] = outer_ind;
    extent_map_[in_id] = getExtent(outer_id);
  } else {
    index_map_[in_id] = SimplifyingIrBuilder::addExpr(
        SimplifyingIrBuilder::mulExpr(outer_ind, getExtent(inner_id)),
        inner_ind);
    // The extent should be updated only when its allocation is
    // partial, i.e., zero_merged_in is true. See PR #1270.
    if (zero_merged_in) {
      extent_map_[in_id] = SimplifyingIrBuilder::mulExpr(
          getExtent(outer_id), getExtent(inner_id));
    }
  }
}

bool IndexCompute::isModuloInvalidUnswitchedIndex(
    IterDomain* out_concrete_id,
    Val* out_ind,
    Val* inner_extent) const {
  // If not in the unswitched domain map, this domain has no dependent
  // unswitched domain
  auto unswitched_domain_map_it = unswitched_domain_map_.find(out_concrete_id);
  if (unswitched_domain_map_it == unswitched_domain_map_.end()) {
    return false;
  }

  for (const auto& unswitched_domain_list : unswitched_domain_map_it->second) {
    NVF_ERROR(!unswitched_domain_list.empty());

    // If the stride is a multiple of the inner extent, the leaf
    // unswitched index remains to be a valid maximum index as the
    // module by the inner extent will be just zero. More
    // specifically, the index for this unswitched domain would be (x
    // - 1) * extent_of_inner_domain_0 * extent_of_inner_domain_1
    // ...., so if the stride component, i.e., the multiplication of all
    // the inner extents is divisible by the merge inner extent, its
    // contribution propagated to the inner path will be zero. This
    // pattern is effectively the same as distributeDivisibleDivMod in
    // the expr simplifier.
    Val* stride = out_concrete_id->fusion()->oneVal();
    for (auto it = unswitched_domain_list.begin();
         it != unswitched_domain_list.end() - 1;
         ++it) {
      IterDomain* inner_id = *it;
      stride = IrBuilder::mulExpr(stride, getExtent(inner_id));
    }
    if (simplifyExpr(IrBuilder::modExpr(stride, inner_extent))->isZero()) {
      continue;
    }

    // Also, if the total extent including the inner domains is a
    // divisible factor of the inner extent, the contribution by the
    // unswitched domain is guaranteed to be still the maximum when
    // propagated to the inner path. This pattern is effectively the
    // same as distributeGcdRemainderDivMod in the expr simplifier.
    Val* total_extent =
        IrBuilder::mulExpr(stride, getExtent(unswitched_domain_list.back()));
    if (simplifyExpr(IrBuilder::modExpr(inner_extent, total_extent))
            ->isZero()) {
      continue;
    }

    // Not proven to be safe. This does not mean it's proven to be
    // invalid, but it's enough to make the generated code from the
    // existing C++ tests and benchmarks remain unchanged
    return true;
  }

  return false;
}

void IndexCompute::handle(Merge* merge) {
  auto out_id = maybeGetExactMapConcreteID(merge->out());
  auto outer_id = maybeGetExactMapConcreteID(merge->outer());
  auto inner_id = maybeGetExactMapConcreteID(merge->inner());

  auto out_it = index_map_.find(out_id);
  if (out_it == index_map_.end()) {
    return;
  }
  auto out_ind = out_it->second;

  auto zero = GpuLower::current()->kernel()->zeroVal();

  if (isZero(out_id)) {
    index_map_[outer_id] = zero;
    index_map_[inner_id] = zero;
    // TODO: Why do we set extent_map_ to zero? This has to be protected by zero
    // merged in, but seems logical to me the extent would still be one.
    extent_map_[outer_id] = zero;
    extent_map_[inner_id] = zero;
    zero_domains_.emplace(outer_id);
    zero_domains_.emplace(inner_id);
    return;
  }

  if (!hasZeroMerged(out_id) && contig_ids_.find(out_id) != contig_ids_.end()) {
    // Contiguous indexing path
    auto input_ids = ir_utils::iterDomainInputsOfOrderedAs(
        {merge->out()}, td_->maybeAllocation());

    // Shouldn't hit this, but don't want to segfault if somehow we do.
    NVF_ERROR(!input_ids.empty());

    // Try to find the last non broadcast entry to put the index in if it's a
    // contiguous merge. This isn't strictly necessary but there's implicit
    // assumptions in the indexing logic that assume broadcasted allocation
    // domains can be ignored. This logic is just to try and match that logic.
    // Initialize everything to zero.
    for (auto alloc_id : input_ids) {
      index_map_[alloc_id] = zero;
    }

    // If all are broadcast we can just send the index to the last entry.
    if (std::all_of(input_ids.begin(), input_ids.end(), [](IterDomain* id) {
          // I don't think reductions can be in here, but strictly matching the
          // logic in the indexing functions like
          // getNonGlobalConsumerStridedIndices
          return id->isBroadcast() || id->isReduction() || id->isStride();
        })) {
      index_map_[*(input_ids.end() - 1)] = out_ind;
    } else {
      for (auto id_it = input_ids.rbegin(); id_it != input_ids.rend();
           id_it++) {
        auto id = *id_it;
        if (id->isBroadcast() || id->isReduction() || id->isStride()) {
          continue;
        } else {
          index_map_[id] = out_ind;
          break;
        }
      }
    }

    return;
  }

  Val* inner_extent = getExtent(inner_id);

  // When the reference has halo extent for inner_id, that extent needs to
  // be used to un-merge
  if (halo_extent_map_.find(inner_id) != halo_extent_map_.end()) {
    inner_extent = halo_extent_map_[inner_id];
  }

  const auto outer_extent = getExtent(outer_id);

  if (inner_id->isBroadcast() && inner_extent->isOneInt()) {
    // Propagate away from broadcast dims
    index_map_[outer_id] = out_ind;
    index_map_[inner_id] = zero;

    extent_map_[outer_id] = getExtent(out_id);
    if (hasZeroMerged(out_id)) {
      zero_merged_in_.insert(outer_id);
    }
  } else if (outer_id->isBroadcast() && outer_extent->isOneInt()) {
    // Propagate away from broadcast dims
    index_map_[outer_id] = zero;
    index_map_[inner_id] = out_ind;

    extent_map_[inner_id] = getExtent(out_id);
    if (hasZeroMerged(out_id)) {
      zero_merged_in_.insert(inner_id);
    }
  } else if (hasZeroMerged(out_id)) {
    // Don't propagate to inner id if it's comprised of only broadcast
    // allocation domains, unless outer is also all broadcast domains. Index
    // shouldn't be anything but zero if both inner and outer are all broadcast
    // domains, but didn't add a hard check for this. See Indexing5 test.
    if (!inner_id->isBroadcast() && !outer_id->isBroadcast()) {
      // If neither dimension is a broadcast (should be true for reference
      // indexing) pick the preferred path or the inner path.
      if (preferred_paths_.find(outer_id) != preferred_paths_.end() &&
          preferred_paths_.find(inner_id) == preferred_paths_.end()) {
        // Marked that we should prop through outer, not inner.
        index_map_[outer_id] = out_ind;
        extent_map_[outer_id] = getExtent(out_id);
        index_map_[inner_id] = zero;
        extent_map_[inner_id] = zero;
        zero_domains_.emplace(inner_id);
      } else {
        // Prop through inner
        index_map_[inner_id] = out_ind;
        extent_map_[inner_id] = getExtent(out_id);
        index_map_[outer_id] = zero;
        extent_map_[outer_id] = zero;
        zero_domains_.emplace(outer_id);
      }
    } else if (inner_id->isBroadcast() && !outer_id->isBroadcast()) {
      // Inner is broadcast and outer isn't, prop through outer
      index_map_[outer_id] = out_ind;
      extent_map_[outer_id] = getExtent(out_id);
      index_map_[inner_id] = zero;
      extent_map_[inner_id] = zero;
      zero_domains_.emplace(inner_id);
    } else {
      // Default to propagating through inner
      index_map_[inner_id] = out_ind;
      extent_map_[inner_id] = getExtent(out_id);
      index_map_[outer_id] = zero;
      extent_map_[outer_id] = zero;
      zero_domains_.emplace(outer_id);
    }
    zero_merged_in_.emplace(inner_id);
    zero_merged_in_.emplace(outer_id);
  } else {
    index_map_[outer_id] = SimplifyingIrBuilder::divExpr(out_ind, inner_extent);
    // Take the absolute maximum if module could result in an invalid
    // index for an unswitched domain
    index_map_[inner_id] =
        isModuloInvalidUnswitchedIndex(out_id, out_ind, inner_extent)
        ? SimplifyingIrBuilder::subExpr(
              inner_extent, inner_extent->fusion()->oneVal())
        : SimplifyingIrBuilder::modExpr(out_ind, inner_extent);
  }
}

void IndexCompute::handle(Swizzle* swizzle) {
  auto out_x_id = maybeGetExactMapConcreteID(swizzle->outX());
  auto out_y_id = maybeGetExactMapConcreteID(swizzle->outY());
  auto in_x_id = maybeGetExactMapConcreteID(swizzle->inX());
  auto in_y_id = maybeGetExactMapConcreteID(swizzle->inY());

  auto out_x_it = index_map_.find(out_x_id);
  auto out_y_it = index_map_.find(out_y_id);

  if (out_x_it == index_map_.end() || out_y_it == index_map_.end()) {
    return;
  }

  const auto out_x_ind = out_x_it->second;
  const auto out_y_ind = out_y_it->second;

  std::pair<Val*, Val*> swizzled_index = dispatchSwizzle(
      swizzle->swizzleType(),
      out_x_ind,
      out_y_ind,
      getExtent(out_x_id),
      getExtent(out_y_id));
  index_map_[in_x_id] = swizzled_index.first;
  index_map_[in_y_id] = swizzled_index.second;
}

void IndexCompute::handle(Swizzle2D* swizzle_2d) {
  auto out_x_id = maybeGetExactMapConcreteID(swizzle_2d->outX());
  auto out_y_id = maybeGetExactMapConcreteID(swizzle_2d->outY());
  auto in_x_id = maybeGetExactMapConcreteID(swizzle_2d->inX());
  auto in_y_id = maybeGetExactMapConcreteID(swizzle_2d->inY());

  auto out_x_it = index_map_.find(out_x_id);
  auto out_y_it = index_map_.find(out_y_id);

  if (out_x_it == index_map_.end() || out_y_it == index_map_.end()) {
    return;
  }

  const auto out_x_ind = out_x_it->second;
  const auto out_y_ind = out_y_it->second;

  if (swizzle_mode_ == SwizzleMode::NoSwizzle ||
      swizzle_mode_ != swizzle_2d->swizzleMode()) {
    // Handle inactive swizzles by just passing through index
    //  and extend information.

    if (!index_map_.count(in_x_id)) {
      index_map_[in_x_id] = out_x_ind;
      extent_map_[in_x_id] = getExtent(out_x_id);
    }
    if (!index_map_.count(in_y_id)) {
      index_map_[in_y_id] = out_y_ind;
      extent_map_[in_y_id] = getExtent(out_y_id);
    }
  } else {
    // Generate integer swizzle math if the
    //  swizzle is activated. See also
    //  [Note on swizzle mode].
    std::pair<Val*, Val*> swizzled_index = dispatchSwizzle(
        swizzle_2d->swizzleType(),
        out_x_ind,
        out_y_ind,
        getExtent(out_x_id),
        getExtent(out_y_id));
    index_map_[in_x_id] = swizzled_index.first;
    index_map_[in_y_id] = swizzled_index.second;
  }
}

void IndexCompute::handle(Resize* resize) {
  auto out_id = maybeGetExactMapConcreteID(resize->out());
  auto in_id = maybeGetExactMapConcreteID(resize->in());

  auto out_it = index_map_.find(out_id);

  if (out_it == index_map_.end()) {
    return;
  }

  const auto out_ind = out_it->second;

  if (isZero(out_id) || hasZeroMerged(out_id)) {
    // When the out ID is (partially) zero, the in ID is not indexable. Don't
    // add any new mapping to the index and extent maps. This is fine since when
    // a resize shows up as part of rfactor transformations, the input to the
    // resize is not indexed as the indexing is done using the rfactor root
    // domain. This could be an issue when a resize is shows up outside of
    // rfactor transfomations, but currently that only can happen when a
    // producer tensor is transformed to look like a consumer. Since inlining is
    // not allowed with resize, the out ID should never be a zero domain in that
    // case.
    return;
  } else {
    index_map_[in_id] = sub(out_ind, resize->leftExpand());
    extent_map_[in_id] = sub(
        sub(getExtent(out_id), resize->leftExpand()), resize->rightExpand());
  }
}

void IndexCompute::dispatch(Expr* e) {
  auto is_expected_type =
      e->isOneOf<Split, Merge, Swizzle, Swizzle2D, Resize>();
  NVF_ERROR(
      is_expected_type, "Invalid expr type found in transform traversal.");
  updateUnswitchedDomains(e);
  BackwardVisitor::dispatch(e);
}

IndexCompute::IndexCompute(
    const TensorDomain* _td,
    std::unordered_map<IterDomain*, Val*> initial_index_map,
    std::unordered_map<IterDomain*, Val*> extent_map,
    std::unordered_set<IterDomain*> zero_domains,
    std::unordered_set<IterDomain*> zero_merged_in,
    std::unordered_set<IterDomain*> preferred_paths,
    std::unordered_map<IterDomain*, Val*> halo_extent_map)
    : IndexCompute(
          _td,
          std::move(initial_index_map),
          std::move(extent_map),
          std::move(zero_domains),
          std::move(zero_merged_in),
          ContigIDs::getNonContigIDs(),
          std::move(preferred_paths),
          std::move(halo_extent_map)) {}

IndexCompute::IndexCompute(
    const TensorDomain* _td,
    std::unordered_map<IterDomain*, Val*> initial_index_map,
    std::unordered_map<IterDomain*, Val*> extent_map,
    std::unordered_set<IterDomain*> zero_domains,
    std::unordered_set<IterDomain*> zero_merged_in,
    const ContigIDs& contig_finder,
    std::unordered_set<IterDomain*> preferred_paths,
    std::unordered_map<IterDomain*, Val*> halo_extent_map,
    std::unordered_set<IterDomain*> unswitched_leaf_domains)
    : td_(_td),
      index_map_(std::move(initial_index_map)),
      extent_map_(std::move(extent_map)),
      zero_domains_(std::move(zero_domains)),
      zero_merged_in_(std::move(zero_merged_in)),
      contig_ids_{contig_finder.contigIDs()},
      preferred_paths_(std::move(preferred_paths)),
      halo_extent_map_(std::move(halo_extent_map)),
      unswitched_leaf_domains_(std::move(unswitched_leaf_domains)) {
  FUSER_PERF_SCOPE("GpuLower::Lower::IndexCompute::IndexCompute");
  // Make sure we recompute any indices we can that map to a contiguous access
  // in physical memory.
  const auto& within_contig = contig_finder.withinContigIDs();
  for (auto contig_id : contig_ids_) {
    if (index_map_.find(contig_id) != index_map_.end()) {
      NVF_ERROR(within_contig.find(contig_id) != within_contig.end());
      for (auto id : within_contig.at(contig_id)) {
        index_map_.erase(id);
      }
    }
  }

  initializeUnswitchDomainMap();
}

IndexCompute::IndexCompute(
    std::unordered_map<IterDomain*, Val*> initial_index_map,
    std::unordered_set<IterDomain*> zero_domains,
    std::unordered_set<IterDomain*> preferred_paths,
    std::unordered_map<IterDomain*, Val*> halo_extent_map,
    std::unordered_set<IterDomain*> unswitched_leaf_domains)
    : td_{nullptr},
      index_map_(std::move(initial_index_map)),
      zero_domains_(std::move(zero_domains)),
      preferred_paths_(std::move(preferred_paths)),
      halo_extent_map_(std::move(halo_extent_map)),
      concrete_id_pass_{true},
      swizzle_mode_{SwizzleMode::Loop},
      unswitched_leaf_domains_(std::move(unswitched_leaf_domains)) {
  FUSER_PERF_SCOPE("GpuLower::Lower::IndexCompute::IndexCompute");
  initializeUnswitchDomainMap();
}

void IndexCompute::run(const LoopIndexing& loop_indexing) {
  NVF_ERROR(concrete_id_pass_, "concrete pass only for this option");
  // Apply loop swizzles if there are any that outputs to
  //  the loop domains.
  // Currently only support loop swizzles that directly output
  //  to concrete loop domains and these are validated in
  //  validate swizzle pass.
  // TODO:
  //  will gradually enable replaying and mapping of loop
  // swizzles in the IR infrastructure and once that's piped
  // through this part of logic will be removed.
  std::unordered_set<Expr*> visited;
  for (auto loop_id : loop_indexing.loopDomains()) {
    auto loop_id_def = loop_id->definition();
    if (loop_id_def != nullptr && loop_id_def->isA<Swizzle2D>()) {
      if (visited.insert(loop_id_def).second) {
        dispatch(loop_id_def);
      }
    }
  }

  // Resolve the index vals that could be resolved with only
  //  the loops that consumer_tv doesn't share with any of its
  //  consumers, i.e. the not-inlined loops that define consumer_tv
  //  values.
  collectIndexIntoPermissiveMap(loop_indexing);

  // Run through the loop indexing expressions and generate
  //  the indexing integer math for the concrete ids.
  for (auto expr : loop_indexing.getBackwardExprList()) {
    // Resolve missing values from permissive map.
    updateIndexMapFromPermissiveMap(expr);

    dispatch(expr);
  }
}

void IndexCompute::collectIndexIntoPermissiveMap(
    const LoopIndexing& loop_indexing) {
  // Visit the expressions that only produces un-inlined iterdomains,
  //  in reverse topological order.
  for (auto expr : loop_indexing.getBackwardOutOfLineExprList()) {
    // Compute indexing vals for the expression inputs.
    //
    // This stage should run before any indexing computation so it could be
    //  made sure that all index values computed at this stage are
    //  the ones that can be resolved only with the not-inlined
    //  iterdomains.
    //
    auto id_outputs = ir_utils::filterByType<IterDomain>(expr->outputs());
    if (std::all_of(
            id_outputs.begin(), id_outputs.end(), [this](IterDomain* id) {
              return index_map_.count(
                  GpuLower::current()->caMap()->getConcreteMappedID(
                      id, IdMappingMode::EXACT));
            })) {
      // Visit this expression:
      // LoopIndexingAnalysis::traverseFromDomainVals made sure that each
      //  concrete index is bound exactly once so computing these expressions
      //  early should still be consistent.
      dispatch(expr);

      auto id_inputs = ir_utils::filterByType<IterDomain>(expr->inputs());
      for (auto id : id_inputs) {
        // Collect backward pass results from this expression if they are
        //  made available in by this expression.
        auto idx_it =
            index_map_.find(GpuLower::current()->caMap()->getConcreteMappedID(
                id, IdMappingMode::EXACT));

        if (idx_it != index_map_.end()) {
          permissive_index_map_
              [GpuLower::current()->caMap()->getConcreteMappedID(
                  id, IdMappingMode::PERMISSIVE)] = idx_it->second;
        }
      }
    }
  }
}

void IndexCompute::updateIndexMapFromPermissiveMap(const Expr* id_expr) {
  auto id_outputs = ir_utils::filterByType<IterDomain>(id_expr->outputs());
  for (auto id : id_outputs) {
    auto concrete_id = GpuLower::current()->caMap()->getConcreteMappedID(
        id, IdMappingMode::EXACT);
    // Only try to copy index val from permissive map when
    //  the index is missing.
    if (!index_map_.count(concrete_id)) {
      auto permissive_id = GpuLower::current()->caMap()->getConcreteMappedID(
          id, IdMappingMode::PERMISSIVE);
      // Write the permissive index val into index_map_ if the
      //  missing value is found here.
      auto permissive_it = permissive_index_map_.find(permissive_id);
      if (permissive_it != permissive_index_map_.end()) {
        index_map_[concrete_id] = permissive_it->second;
      }
    }
  }
}

void IndexCompute::run() {
  const std::vector<Val*> domain_vals(td_->leaf().begin(), td_->leaf().end());
  traverseTo(domain_vals, false);
}

IterDomain* IndexCompute::maybeGetExactMapConcreteID(IterDomain* id) const {
  if (concrete_id_pass_) {
    return GpuLower::current()->caMap()->getConcreteMappedID(
        id, IdMappingMode::EXACT);
  }
  return id;
}

Val* IndexCompute::getExtent(IterDomain* id) const {
  // Pick from extent_map_ if available. Previously parallel
  // dimensions were ued (e.g., blockDim.x), however, it would result
  // in out-of-bounds errors when the extent of IterDomain is smaller
  // than the threading dimension.
  if (extent_map_.find(id) != extent_map_.end()) {
    return extent_map_.at(id);
  } else {
    return id->extent();
  }
}

bool IndexCompute::hasZeroMerged(IterDomain* id) const {
  return zero_merged_in_.find(id) != zero_merged_in_.end() || isZero(id);
}

bool IndexCompute::isZero(IterDomain* id) const {
  return zero_domains_.find(id) != zero_domains_.end();
}

IndexCompute IndexCompute::updateIndexCompute(
    const TensorDomain* new_td,
    const std::unordered_map<IterDomain*, VectorOfUniqueEntries<IterDomain*>>&
        id_map,
    const ContigIDs& contig_finder) const {
  FUSER_PERF_SCOPE("GpuLower::Lower::updateIndexCompute");

  std::unordered_map<IterDomain*, Val*> updated_index_map;
  std::unordered_map<IterDomain*, Val*> updated_extent_map;
  std::unordered_set<IterDomain*> updated_zero_domains;
  std::unordered_set<IterDomain*> updated_zero_merged_in;
  std::unordered_map<IterDomain*, Val*> updated_halo_extent_map;
  std::unordered_set<IterDomain*> updated_unswitched_domains;

  // Multile IDs can map to the same ID, so loop over the mappings in
  // a deterministic order to have deterministic indexing results
  for (auto prev_id : getSortedKeys(id_map, Statement::lessThan)) {
    const auto& new_ids = id_map.at(prev_id);
    for (auto new_id : new_ids.vector()) {
      if (index_map_.find(prev_id) != index_map_.end()) {
        updated_index_map[new_id] = index_map_.at(prev_id);
      }

      if (extent_map_.find(prev_id) != extent_map_.end()) {
        updated_extent_map[new_id] = getExtent(prev_id);
      }

      if (zero_domains_.find(prev_id) != zero_domains_.end()) {
        updated_zero_domains.emplace(new_id);
      }

      if (zero_merged_in_.find(prev_id) != zero_merged_in_.end()) {
        updated_zero_merged_in.emplace(new_id);
      }

      auto halo_extent_it = halo_extent_map_.find(prev_id);
      if (halo_extent_it != halo_extent_map_.end()) {
        updated_halo_extent_map[new_id] = halo_extent_it->second;
      }

      if (auto it = unswitched_leaf_domains_.find(prev_id);
          it != unswitched_leaf_domains_.end()) {
        updated_unswitched_domains.emplace(new_id);
      }
    }
  }

  IndexCompute updated_index_compute(
      new_td,
      updated_index_map,
      updated_extent_map,
      updated_zero_domains,
      updated_zero_merged_in,
      contig_finder,
      {},
      updated_halo_extent_map,
      updated_unswitched_domains);

  updated_index_compute.run();

  return updated_index_compute;
}

namespace {
// Map indices down to the leaf domains for applying swizzle
class UpdateLeafIndices : public IterVisitor {
 public:
  UpdateLeafIndices(
      const TensorDomain* td,
      std::unordered_map<IterDomain*, Val*> initial_index_map,
      std::unordered_map<IterDomain*, Val*> extent_map)
      : td_(td),
        index_map_(std::move(initial_index_map)),
        extent_map_(std::move(extent_map)) {
    const std::vector<Val*> domain_vals(td_->leaf().begin(), td_->leaf().end());

    traverseTo(domain_vals, false);
  }

  const std::unordered_map<IterDomain*, Val*>& indexMap() const {
    return index_map_;
  }

  const std::unordered_map<IterDomain*, Val*>& extentMap() const {
    return extent_map_;
  }

 private:
  using IterVisitor::handle;

  void handle(Split* split) override {
    auto in_id = split->in();
    auto outer_id = split->outer();
    auto inner_id = split->inner();

    // Nothing need to be done when mappings for the output axes
    // already exist.
    if (index_map_.find(outer_id) != index_map_.end()) {
      NVF_ERROR(
          index_map_.find(inner_id) != index_map_.end(),
          "Outer exists but inner not found");
      return;
    }

    if (!index_map_.count(in_id)) {
      // Reduction axes on producer side could be visited on forward
      //  propagation pass and current implementation does not yet
      //  support reduciton on swizzled iterdomains, so un-indexed
      //  reduction iterdomains are just ignored for now.
      NVF_ERROR(
          in_id->isReduction(), "Undefined index for ", in_id->toString());
      return;
    }

    auto factor = split->factor();
    index_map_[inner_id] =
        SimplifyingIrBuilder::modExpr(index_map_[in_id], factor);
    extent_map_[inner_id] = factor;
    index_map_[outer_id] =
        SimplifyingIrBuilder::divExpr(index_map_[in_id], factor);
    extent_map_[outer_id] =
        SimplifyingIrBuilder::ceilDivExpr(getExtent(in_id), factor);
  }

  void handle(Merge* merge) override {
    auto out_id = merge->out();
    auto outer_id = merge->outer();
    auto inner_id = merge->inner();

    if (!index_map_.count(outer_id) || !index_map_.count(inner_id)) {
      // Reduction axes on producer side could be visited on forward
      //  propagation pass and current implementation does not yet
      //  support reduciton on swizzled iterdomains, so un-indexed
      //  reduction iterdomains are just ignored for now.
      NVF_ERROR(
          outer_id->isReduction() && inner_id->isReduction(),
          "Undefined index for ",
          outer_id->toString(),
          " and ",
          inner_id->toString());
      return;
    }

    // Nothing need to be done when mappings for the output axes
    // already exist.
    if (index_map_.find(out_id) != index_map_.end()) {
      return;
    }

    NVF_ERROR(
        index_map_.find(outer_id) != index_map_.end(), "Outer ID not found");
    NVF_ERROR(
        index_map_.find(inner_id) != index_map_.end(), "Inner ID not found");

    index_map_[out_id] = SimplifyingIrBuilder::addExpr(
        index_map_[inner_id],
        SimplifyingIrBuilder::mulExpr(
            index_map_[outer_id], getExtent(inner_id)));

    extent_map_[out_id] =
        SimplifyingIrBuilder::mulExpr(getExtent(outer_id), getExtent(inner_id));
  }

  void handle(Swizzle2D* swizzle_2d) override {
    auto in_x = swizzle_2d->inX();
    auto in_y = swizzle_2d->inY();
    auto out_x = swizzle_2d->outX();
    auto out_y = swizzle_2d->outY();

    // Forward propagation pass still just forward
    //  through the indices and the actual swizzle
    //  will be applied on the backward pass in
    //  IndexSwizzle class implementation.
    index_map_[out_x] = index_map_.at(in_x);
    extent_map_[out_x] = getExtent(in_x);
    index_map_[out_y] = index_map_.at(in_y);
    extent_map_[out_y] = getExtent(in_y);
  }

  // return extent_map_[id] if exists, else return id->extent()
  Val* getExtent(IterDomain* id) {
    if (extent_map_.find(id) != extent_map_.end()) {
      return extent_map_.at(id);
    } else {
      return id->extent();
    }
  }

 private:
  const TensorDomain* td_;
  std::unordered_map<IterDomain*, Val*> index_map_;
  std::unordered_map<IterDomain*, Val*> extent_map_;
};

// Returns halo-extended extent if id has halo. Otherwise, just
// returns id->extent.
Val* getHaloExtentOfRootAxis(IterDomain* id, Val* normal_extent = nullptr) {
  if (normal_extent == nullptr) {
    normal_extent = id->extent();
  }

  const auto& halo = GpuLower::current()->haloInfo()->getRootAxisInfo(id);
  if (halo.hasHalo()) {
    auto halo_extent = SimplifyingIrBuilder::addExpr(
        normal_extent,
        SimplifyingIrBuilder::create<Val>(
            (int64_t)halo.width(), DataType::Index));
    return halo_extent;
  } else {
    return normal_extent;
  }
}

} // namespace

IndexSwizzle::IndexSwizzle(
    const TensorView* tv,
    std::unordered_map<IterDomain*, Val*> initial_index_map,
    std::unordered_map<IterDomain*, Val*> extent_map,
    std::unordered_set<IterDomain*> zero_domains,
    std::unordered_set<IterDomain*> zero_merged_in)
    : IndexCompute(
          tv->domain(),
          std::move(initial_index_map),
          std::move(extent_map),
          std::move(zero_domains),
          std::move(zero_merged_in)),
      tv_(tv) {}

IndexSwizzle::IndexSwizzle(
    const TensorView* tv,
    const TensorDomain* domain,
    std::unordered_map<IterDomain*, Val*> initial_index_map,
    std::unordered_map<IterDomain*, Val*> extent_map,
    std::unordered_set<IterDomain*> zero_domains,
    std::unordered_set<IterDomain*> zero_merged_in)
    : IndexCompute(
          domain,
          std::move(initial_index_map),
          std::move(extent_map),
          std::move(zero_domains),
          std::move(zero_merged_in)),
      tv_(tv) {}

void IndexSwizzle::run() {
  if (tv_->hasSwizzleOp()) {
    // Propagate backward for the annotated swizzle path.
    // TODO:
    //  eventually will unify the two swizzling implementation
    //  code path in a follow up. Currently just focusing on
    //  getting the necessary implementation of the swizzle
    //  operator ready.
    //
    // At this intermediate state, the legacy swizzle implementation
    //  takes precedence, i.e. whenever swizzle_type_ is not NoSwizzle,
    //  the new swizzle op pass is disabled.
    UpdateLeafIndices update_leaves(td_, indexMap(), extentMap());
    index_map_ = update_leaves.indexMap();
    extent_map_ = update_leaves.extentMap();
    IndexCompute::swizzle_mode_ = SwizzleMode::Data;
    IndexCompute::run();
  }
}

void IndexSwizzle::dispatch(Expr* e) {
  auto out_ids = ir_utils::filterByType<IterDomain>(e->outputs());
  bool needs_update =
      std::any_of(
          out_ids.begin(),
          out_ids.end(),
          [this](IterDomain* id) {
            return swizzled_ids_.find(id) != swizzled_ids_.end();
          }) ||
      (e->isA<Swizzle2D>() &&
       e->as<Swizzle2D>()->swizzleType() != Swizzle2DType::NoSwizzle &&
       e->as<Swizzle2D>()->swizzleMode() == SwizzleMode::Data);
  if (!needs_update) {
    return;
  }

  IndexCompute::dispatch(e);
  for (auto input : ir_utils::filterByType<IterDomain>(e->inputs())) {
    swizzled_ids_.insert(input);
  }
}

void IndexSwizzle::handle(Swizzle2D* swizzle_2d) {
  auto out_x_id = swizzle_2d->outX();
  auto out_y_id = swizzle_2d->outY();

  auto out_x_it = index_map_.find(out_x_id);
  auto out_y_it = index_map_.find(out_y_id);

  NVF_ERROR(
      out_x_it != index_map_.end() && out_y_it != index_map_.end(),
      "Swizzle output indices were not propagated through");

  IndexCompute::handle(swizzle_2d);
}

namespace {

//! Check if the index of a parallel loop should be subsituted with
//! zero.
//!
//! Zero substitution only happens with the BID parallel types with
//! Local Or Shared tensors or the TID parallel types with Local
//! tensors.
//!
//! This check is straightforward for consumers, but for producers
//! the substitution is only done when the producer uses the same
//! parallel type as the loop parallel type.
//!
//! If there's a mapped producer IterDoamin and that ID is
//! parallelized, there are a couple of cases depending on the
//! parallel type and the producer memory type:
//!
//! Loop PT, producer PT, producer mem -> index
//! - BID, TID/Serial, Shared / Local -> use BID
//! - BID, BID, Shared / Local -> use zero when loop PT == producer PT
//! - BID, BID, Shared / Local -> invalid when loop PT != producer PT
//! - TID, Serial, Local -> use TID
//! - TID, TID, Local -> use zero when loop PT == producer PT
//! - TID, TID, Local -> invalid when loop PT != producer PT
//!
//! The invalid cases should not happen here as they should be already
//! detected as invalid parallelization. Thus, we just need to find if
//! the producer has a mapped IterDomain that has the same parallel
//! type as the loop IterDomain.
bool isParallelLoopIndexSubstitutedAsZero(
    const TensorView* tv,
    IterDomain* loop_id,
    bool as_consumer,
    bool within_mma_loops) {
  const auto ca_map = GpuLower::current()->caMap();

  // MMA operands are currently indexed in units of "fragments",
  //  so each mma tensor domain would be zero-ed and the tensor index
  //  calculated here would be the fragment index.
  // TODO: This is a quick WAR to enable iterating over a register array
  //  of MMA fragments, so we could generate unrolled mma loops.
  //  Eventually we still want IdGraph to be able to analyze the
  //  in-register layout of mma fragments for more unified indexing math
  //  as well as more flexibility in swizzling loops.
  if (loop_id->isMma() && !as_consumer) {
    return true;
  }

  const bool is_shared = tv->getMemoryType() == MemoryType::Shared;
  const bool is_local = tv->getMemoryType() == MemoryType::Local;

  if (!((loop_id->isBlockDim() && (is_shared || is_local)) ||
        (loop_id->isThread() && is_local))) {
    return false;
  }

  // If this is for a consumer, the above check is sufficient
  if (as_consumer) {
    return true;
  }

  // Note && TODO:
  // mma swizzled lane_id does not map naturally from producer
  // to consumer but they should still be detected as same
  // parallel type. In a follow up may want to extend
  // find_matching_parallel_domain to cover this case.
  if ((within_mma_loops || ir_utils::isLdMatrixOp(tv->definition())) &&
      loop_id->getParallelType() == ParallelType::TIDx) {
    return true;
  }

  // When indexing a producer, additional checks are required as
  // mentioned above
  auto producer_tv = tv;
  auto it = std::find_if(
      tv->getLeafDomain().begin(),
      tv->getLeafDomain().end(),
      [&](IterDomain* tv_id) {
        // Matching is done using the index and loop maps. See
        // validateParallelize as well.
        return ca_map->areMapped(loop_id, tv_id, IdMappingMode::EXACT) ||
            ca_map->areMapped(loop_id, tv_id, IdMappingMode::PERMISSIVE);
      });

  // There's no mapped producer ID. Zero substitution shouldn't be
  // done.
  if (it == tv->getLeafDomain().end()) {
    return false;
  }

  // Producer ID that corresponds to the loop ID
  IterDomain* producer_id = *it;

  // If the loop PT and producer PT are the same, the producer ID can
  // be indexed as just zero. Otherwise, it must use the loop parallel
  // type as its index.

  // Sanity check when not substituted, i.e., when the producer ID
  // uses a different as the loop PT. Not necessary as these
  // conditions are already validated, but just double checking.

  if (loop_id->getParallelType() != producer_id->getParallelType()) {
    NVF_ERROR(
        (loop_id->isBlockDim() && !producer_id->isBlockDim()) ||
            (loop_id->isThreadDim() && !producer_id->isThread()),
        "Found invalid parallelization that should have been detected by the parallel validation: loop ID: ",
        loop_id->toString(),
        ", producer: ",
        producer_tv->toString());
  }

  return producer_id->getParallelType() == loop_id->getParallelType();
}

} // namespace

// Used for local and shared index mapping. Returns a map from loops
// to loop indices as well as a set of loops that do not contribute to
// indexing.
std::pair<
    std::unordered_map<kir::ForLoop*, Val*>,
    std::unordered_set<kir::ForLoop*>>
indexMapFromTV(
    const TensorView* tv,
    const std::vector<kir::ForLoop*>& loops,
    const std::unordered_set<kir::ForLoop*>& rotated_loops,
    kir::ForLoop* alloc_loop,
    bool as_consumer,
    kir::ForLoop* double_buffer_loop) {
  bool within_alloc = false;
  if (alloc_loop == nullptr) {
    within_alloc = true;
  }

  const bool is_global = tv->getMemoryType() == MemoryType::Global;
  const bool is_shared = tv->getMemoryType() == MemoryType::Shared;

  std::unordered_map<kir::ForLoop*, Val*> loop_to_ind_map;

  // Check if the current op has an implicit loop implemented
  //  within an mma instruction.
  bool within_mma_loops =
      std::any_of(loops.begin(), loops.end(), [](kir::ForLoop* fl) {
        return fl->iter_domain()->isMma();
      });

  // Track domains that do not contibute to the resulting
  // index. Previously, index->isZeroInt() was used to detect such
  // domains, but that's not a reliable method as we may set an
  // initial index to zero for unswitch.
  std::unordered_set<kir::ForLoop*> zero_loops;

  for (auto loop : loops) {
    Val* idx = nullptr;
    // See also LoopNestGenerator::pushAlloc.
    // NOLINTNEXTLINE(bugprone-branch-clone)
    if (!within_alloc) {
      if ((loop->iter_domain()->isThreadDim() && is_shared) ||
          (loop->iter_domain()->isThread() && is_global)) {
        idx = loop->indexOrStartIfTrivial();
      } else {
        idx = GpuLower::current()->kernel()->zeroVal();
        zero_loops.insert(loop);
      }
    } else if (isParallelLoopIndexSubstitutedAsZero(
                   tv, loop->iter_domain(), as_consumer, within_mma_loops)) {
      idx = GpuLower::current()->kernel()->zeroVal();
      zero_loops.insert(loop);
    } else {
      idx = loop->indexOrStartIfTrivial();
    }

    if (rotated_loops.count(loop) > 0 && zero_loops.count(loop) == 0) {
      idx = SimplifyingIrBuilder::addExpr(idx, loop->step());
    }

    if (loop == double_buffer_loop) {
      const int64_t stage_depth =
          GpuLower::current()->doubleBufferInfo().getStageDepthFor(
              loop->iter_domain());
      idx = SimplifyingIrBuilder::addExpr(
          idx,
          SimplifyingIrBuilder::create<Val>(stage_depth - 1L, DataType::Index));
    }

    loop_to_ind_map[loop] = idx;

    if (!within_alloc && loop == alloc_loop) {
      within_alloc = true;
    }
  }
  // NOLINTNEXTLINE(clang-analyzer-cplusplus.NewDeleteLeaks)
  return {loop_to_ind_map, zero_loops};
}

//! Set "pragma unroll" required for loops that indexing of Local
//! tensors depends on.
//!
//! \param tv Indexed tensor
//! \param alloc_loop Allocation loop of tv
//! \param loops The current loop structure
//! \param id_map Producer-to-consumer map in case of indexing as producer
void ensureStaticIndexing(
    const TensorView* tv,
    kir::ForLoop* alloc_loop,
    const std::vector<kir::ForLoop*>& loops,
    const std::unordered_map<IterDomain*, IterDomain*>& id_map) {
  if (tv->getMemoryType() != MemoryType::Local) {
    return;
  }

  bool within_alloc = false;
  if (alloc_loop == nullptr) {
    within_alloc = true;
  }

  for (auto loop : loops) {
    if (!within_alloc) {
      if (loop == alloc_loop) {
        within_alloc = true;
      }
      continue;
    }
    IterDomain* loop_id = loop->iter_domain();
    if (loop->vectorize() || loop_id->isThread()) {
      continue;
    }
    // Look for a domain that is mapped with the loop. If mapped in
    // the loop map, the loop index should be used for indexing of the
    // tensor, except for broadcast and reduction domains.
    auto it = std::find_if(
        tv->getLeafDomain().begin(),
        tv->getLeafDomain().end(),
        [loop_id, &id_map](IterDomain* id) {
          if (id->isBroadcast() || id->isReduction() || id->isStride()) {
            return false;
          }
          auto id_replacement = id_map.find(id);
          if (id_replacement != id_map.end()) {
            id = id_replacement->second;
          }
          return GpuLower::current()->caMap()->areMapped(
              loop_id, id, IdMappingMode::PERMISSIVE);
        });
    if (it != tv->getLeafDomain().end()) {
      loop->requireUnroll();
    }
  }
}

namespace {

std::unordered_map<IterDomain*, IterDomain*> invertOneToOneMap(
    const std::unordered_map<IterDomain*, IterDomain*>& map) {
  std::unordered_map<IterDomain*, IterDomain*> inverted;
  for (const auto& kv : map) {
    bool inserted = inverted.emplace(kv.second, kv.first).second;
    NVF_ERROR(
        inserted,
        "Multiple mappings to the same value detected: ",
        kv.second->toString());
  }
  return inverted;
}

} // namespace

std::vector<Val*> Index::getGlobalProducerStridedIndices(
    TensorView* producer_tv,
    const TensorView* consumer_tv,
    const std::vector<kir::ForLoop*>& loops,
    const std::unordered_set<kir::ForLoop*>& rotated_loops,
    const std::unordered_map<IterDomain*, Val*>& override_index) {
  FUSER_PERF_SCOPE("GpuLower::Lower::getGlobalProducerIndex");

  auto alloc_indices = getProducerAllocationIndices(
      producer_tv, consumer_tv, loops, rotated_loops, override_index);

  const auto& alloc_dom = producer_tv->getMaybeAllocationDomain();

  // TODO: Abstract stride logic to reuse with consumer indexing
  std::vector<Val*> strides(alloc_dom.size(), nullptr);
  {
    int stride_i = 0;
    for (const auto i : c10::irange(alloc_dom.size())) {
      if (alloc_dom[i]->isReduction()) {
        strides[i] = GpuLower::current()->kernel()->oneVal();
        continue;
      }
      strides[i] = IrBuilder::getItemExpr(
          IrBuilder::getAttrExpr(
              IrBuilder::metadataExpr(producer_tv), "alloc_stride"),
          (int64_t)stride_i++);
    }
  }

  NVF_ERROR(alloc_dom.size() == producer_tv->domain()->contiguity().size());
  Val* cur_contig_stride = GpuLower::current()->kernel()->oneVal();
  for (const auto i : c10::irange(alloc_dom.size())) {
    auto dim = alloc_dom.size() - i - 1;
    if (alloc_dom[dim]->isReduction() || alloc_dom[dim]->isDeviceDim()) {
      continue;
    }

    auto producer_dim_contiguity = producer_tv->domain()->contiguity().at(dim);
    if (alloc_dom[dim]->isBroadcast()) {
      strides[dim] = cur_contig_stride->fusion()->zeroVal();
      NVF_ERROR(!producer_dim_contiguity.has_value());
    } else if (!producer_dim_contiguity.has_value()) {
      NVF_ERROR(false, "Expected value for dimension contiguity");
    } else if (producer_dim_contiguity.value()) {
      // If contig, used the stored stride which may be the previous
      // dimensions stride * previous dimensions size
      strides[dim] = cur_contig_stride;
      // Prepare for the next dimension which may also be contiguous, multiply
      // by extent of this dimension
      auto alloc_dim_extent = getHaloExtentOfRootAxis(alloc_dom[dim]);
      cur_contig_stride =
          SimplifyingIrBuilder::mulExpr(cur_contig_stride, alloc_dim_extent);
    } else {
      // If non contiguous dimension, keep local stride information, set cur
      // stride to local stride * local raw extent
      auto alloc_dim_extent = getHaloExtentOfRootAxis(alloc_dom[dim]);
      cur_contig_stride =
          SimplifyingIrBuilder::mulExpr(strides[dim], alloc_dim_extent);
    }
  }

  auto vectorize_shift =
      loops.empty() ? nullptr : loops.back()->vectorize_shift();

  // Global striding
  std::vector<Val*> strided_inds(
      alloc_dom.size(), GpuLower::current()->kernel()->zeroVal());
  for (const auto i : c10::irange(alloc_dom.size())) {
    Val* alloc_ind = alloc_indices.at(i);

    if (alloc_ind->isZeroInt()) {
      continue;
    } else {
      auto strided_ind = SimplifyingIrBuilder::mulExpr(alloc_ind, strides[i]);
      if (i == alloc_dom.size() - 1 && vectorize_shift != nullptr) {
        strided_inds[i] =
            SimplifyingIrBuilder::addExpr(strided_ind, vectorize_shift);
      } else {
        strided_inds[i] = strided_ind;
      }
    }
  }

  return strided_inds;
}

namespace {

// Maps all producer domains to consumer with broadcast
// forwarding. Used to find the allocation position.
std::unordered_map<IterDomain*, IterDomain*> mapAllProducerDomainsToConsumer(
    TensorView* producer_tv,
    const TensorView* consumer_tv) {
  // This map has forwarded broadcast axes, it should only be used to compute
  // the allocation position of the producer
  std::unordered_map<IterDomain*, IterDomain*> p2c_alloc_map;

  //  We want to replay producer as consumer instead of the other way around
  //  since consumer may have some broadcasted axes producer doesn't have
  //  merged into loops producer may use. If we did consumer as producer we
  //  wouldn't have this information in the mapping.
  auto replay_PasC = BestEffortReplay::replayPasC(
      producer_tv,
      consumer_tv,
      -1,
      PairwiseRootDomainMap(producer_tv, consumer_tv));

  // Grab consumer domain entries and reverse replay map. TODO: Maybe
  // TransformReplay::replayPasC could return this map
  for (auto id : consumer_tv->getLeafDomain()) {
    const auto& c2p_map = replay_PasC.getReplay();
    auto c2p_it = c2p_map.find(id);
    if (c2p_it != c2p_map.end()) {
      auto c_id = c2p_it->first;
      auto p_id = c2p_it->second;
      p2c_alloc_map[p_id] = c_id;
    }
  }

  return p2c_alloc_map;
}

Val* sumVals(std::vector<Val*> vals) {
  Val* result_index = GpuLower::current()->kernel()->zeroVal();
  for (auto v : vals) {
    result_index = SimplifyingIrBuilder::addExpr(result_index, v);
  }
  return result_index;
}

} // namespace

// Producer index for either shared or local memory
std::vector<Val*> Index::getNonGlobalProducerStridedIndices(
    TensorView* producer_tv,
    const TensorView* consumer_tv,
    const std::vector<kir::ForLoop*>& loops,
    const std::unordered_set<kir::ForLoop*>& rotated_loops,
    const std::unordered_map<IterDomain*, Val*>& override_index) {
  bool is_mma_input = consumer_tv->definition()->isA<MmaOp>();
  const auto gpu_lower = GpuLower::current();
  // Replay producer to look like consumer so we can index on producer since our
  // loop nests look like consumer
  auto pairwise_map = PairwiseRootDomainMap(producer_tv, consumer_tv);
  // Resize ops can be and should be replayed.
  auto producer_replayed_as_consumer =
      TransformReplay::replayPasC(
          producer_tv,
          consumer_tv,
          -1,
          pairwise_map,
          TransformReplayOptions().replayResize())
          .first;

  ir_utils::TVDomainGuard domain_guard(
      producer_tv, producer_replayed_as_consumer);
  const auto p2c_alloc_map =
      mapAllProducerDomainsToConsumer(producer_tv, consumer_tv);

  // Map everything we can from reference to producer using compute at index
  // map. All producer id's don't exist in the compute at map. The rfactor axes
  // all may be, but since I haven't proven that to be the case, going to do a
  // more conservative approach, which is to use the consumer as a proxy between
  // producer to reference.
  std::unordered_map<IterDomain*, IterDomain*> index_map_ref_to_producer;
  std::unordered_map<IterDomain*, IterDomain*> c2p_index_map;

  // Map sent to best effort replay needs to match the exact incantation for
  // compute_at_mode.cpp with MappingMode::Index
  auto c2p_root_map = PairwiseRootDomainMap(producer_tv, consumer_tv)
                          .mapBroadcast(false)
                          .mapConsumerToProducer();

  // This replay has to be consistent with compute at index map.
  BestEffortReplay replay_producer_as_consumer(
      producer_tv->getLeafDomain(), consumer_tv->getLeafDomain(), c2p_root_map);

  c2p_index_map = replay_producer_as_consumer.getReplay();

  const auto& producer_indexing_from_idgraph = getTensorIndexFromIdGraph(
      loops, rotated_loops, consumer_tv, producer_tv, false, c2p_index_map);

  const auto& producer_indexing = producer_indexing_from_idgraph.index;

  IndexSwizzle index_swizzle(
      producer_tv,
      producer_indexing.indexMap(),
      producer_indexing.extentMap(),
      producer_indexing.zeroDomains(),
      producer_indexing.zeroMergedIn());

  index_swizzle.run();

  auto producer_swizzled_index = index_swizzle;

  if (producer_tv->hasSwizzleOp()) {
    // Special handling needed on the new swizzle
    //  op pass:
    //  each swizzle op is local to the tensor,
    //  so ReplayPasC will not include the swizzle
    //  ops on the producer iterdomain. So would
    //  need to traverse forward the producer domain
    //  before the replay to get the swizzle ops.
    IndexSwizzle producer_swizzle2d(
        producer_tv,
        domain_guard.prevDomain(),
        producer_indexing.indexMap(),
        producer_indexing.extentMap(),
        producer_indexing.zeroDomains(),
        producer_indexing.zeroMergedIn());
    producer_swizzle2d.run();
    producer_swizzled_index = producer_swizzle2d;
  }

  // TODO: merge the two swizzle compute logic once the new one is ready.
  //  will need to replace cyclic shift swizzle with xor since swizzle2d
  //  doesn't have cyclic shift.
  const auto& index_map = producer_swizzled_index.indexMap();

  const auto& extent_map = producer_indexing.extentMap();
  const auto& zero_domain_map = producer_indexing.zeroDomains();
  // Indices should now be mapped onto IterDomains in producer, so just grab
  // and use them.
  const auto& alloc_dom = producer_tv->getMaybeAllocationDomain();

  // Figure out which alloc axes we don't need to index
  std::unordered_set<IterDomain*> skip_indexing;

  for (auto alloc_id : alloc_dom) {
    // Already taken care of because we can detect no indexing required
    if (alloc_id->isBroadcast() || alloc_id->isReduction() ||
        alloc_id->isStride() || alloc_id->isDeviceDim() ||
        (alloc_id->isThread() &&
         producer_tv->getMemoryType() == MemoryType::Local)) {
      skip_indexing.insert(alloc_id);
      continue;
    }

    // Already an entry for this allocation domain, continue
    if (index_map.find(alloc_id) != index_map.end()) {
      continue;
    }
  }

  std::vector<Val*> strided_inds(
      alloc_dom.size(), GpuLower::current()->kernel()->zeroVal());

  // MMA operation op is a special operation that our automatic "zero domain"
  // analysis of our current indexing approach does not work. So we need to
  // manually specify which dimensions are used for MMA allocation.
  std::function<bool(const IterDomain* id)> is_mma_allocation;
  if (is_mma_input) {
    int size = (int)alloc_dom.size();
    const IterDomain* allocation0 = alloc_dom.at(size - 3);
    const IterDomain* allocation1 = alloc_dom.at(size - 2);
    const IterDomain* allocation2 = alloc_dom.at(size - 1);
    is_mma_allocation = [=](const IterDomain* id) {
      return id == allocation0 || id == allocation1 || id == allocation2;
    };
  } else {
    is_mma_allocation = [](const IterDomain* id) { return false; };
  }

  for (const auto i : c10::irange(alloc_dom.size())) {
    if (skip_indexing.count(alloc_dom[i])) {
      continue;
    }

    auto override_it = override_index.find(alloc_dom[i]);
    const bool is_overriden = override_it != override_index.end();

    NVF_ERROR(
        is_overriden || index_map.find(alloc_dom[i]) != index_map.end(),
        "Couldn't find allocation mapping for ",
        producer_tv->toString(),
        " dim: ",
        i,
        " id: ",
        alloc_dom[i]->toString());

    auto alloc_ind_i =
        is_overriden ? override_it->second : index_map.at(alloc_dom[i]);

    alloc_ind_i = getProducerIndexWithHalo(
        producer_tv, i, alloc_ind_i, consumer_tv, is_overriden);

    alloc_ind_i = getProducerIndexWithGather(
        alloc_ind_i,
        i,
        producer_tv,
        consumer_tv,
        producer_indexing_from_idgraph.concrete_index.indexMap());

    alloc_ind_i = getProducerIndexWithPartialSplit(
        alloc_ind_i, alloc_dom[i], producer_tv, consumer_tv);

    if (alloc_ind_i->isZeroInt()) {
      continue;
    }

    // Compute striding for this index.
    Val* stride = nullptr;
    for (const auto j : c10::irange(i + 1, alloc_dom.size())) {
      if (skip_indexing.count(alloc_dom[j])) {
        continue;
      }

      auto alloc_ext_j = (extent_map.find(alloc_dom[j]) == extent_map.end() ||
                          is_mma_allocation(alloc_dom[j]))
          ? alloc_dom[j]->extent()
          : extent_map.at(alloc_dom[j]);

      alloc_ext_j = getHaloExtentOfRootAxis(alloc_dom[j], alloc_ext_j);

      if (zero_domain_map.count(alloc_dom[j]) == 0 ||
          is_mma_allocation(alloc_dom[j])) {
        if (stride == nullptr) {
          stride = alloc_ext_j;
        } else {
          stride = SimplifyingIrBuilder::mulExpr(stride, alloc_ext_j);
        }
      }
    }

    if (stride != nullptr) {
      strided_inds[i] = SimplifyingIrBuilder::mulExpr(alloc_ind_i, stride);
    } else {
      strided_inds[i] = alloc_ind_i;
    }
  }

  if (producer_tv->isDoubleBuffered() || producer_tv->isCircularBuffered()) {
    auto db_loop = gpu_lower->doubleBufferInfo().getDoubleBufferLoop(
        producer_tv, loops, true);
    if (db_loop != nullptr) {
      const auto stage_depth =
          (int64_t)gpu_lower->doubleBufferInfo().getStageDepthFor(
              db_loop->iter_domain());
      auto loop_index = db_loop->indexOrStartIfTrivial();
      if (rotated_loops.count(db_loop) > 0) {
        loop_index = SimplifyingIrBuilder::addExpr(loop_index, db_loop->step());
      }
      auto db_switch_index = SimplifyingIrBuilder::modExpr(
          loop_index,
          SimplifyingIrBuilder::create<Val>(stage_depth, DataType::Index));
      auto original_alloc_size =
          gpu_lower->doubleBufferInfo().getOriginalAllocSize(producer_tv);
      auto db_strided_index =
          SimplifyingIrBuilder::mulExpr(db_switch_index, original_alloc_size);
      strided_inds.push_back(db_strided_index);
    }
  }

  return strided_inds;
}

Val* Index::getLinearLogicalIndex(
    TensorView* consumer_tv,
    const std::vector<kir::ForLoop*>& loops,
    const std::unordered_set<kir::ForLoop*>& rotated_loops) {
  auto guard = ir_utils::allocateToRFactorDomainGuard(consumer_tv, true);
  return sumVals(
      getGlobalConsumerStridedIndices(consumer_tv, loops, rotated_loops));
}

std::vector<Val*> Index::getConsumerPerDimLogicalIndex(
    TensorView* consumer_tv,
    const std::vector<kir::ForLoop*>& loops,
    const std::unordered_set<kir::ForLoop*>& rotated_loops) {
  auto guard = ir_utils::allocateToRFactorDomainGuard(consumer_tv, false);
  IndexFromIdGraph index_from_id_graph =
      getTensorIndexFromIdGraph(loops, rotated_loops, consumer_tv);
  return getConsumerAllocationIndices(consumer_tv, loops, index_from_id_graph);
}

std::vector<Val*> Index::getProducerPerDimLogicalIndex(
    TensorView* producer_tv,
    const TensorView* consumer_tv,
    const std::vector<kir::ForLoop*>& loops,
    const std::unordered_set<kir::ForLoop*>& rotated_loops,
    const std::unordered_map<IterDomain*, Val*>& override_index) {
  auto guard = ir_utils::allocateToRFactorDomainGuard(producer_tv, false);
  return getProducerAllocationIndices(
      producer_tv, consumer_tv, loops, rotated_loops, override_index);
}

std::vector<Val*> Index::getStrides(TensorView* tv) {
  // Indices should now be mapped onto IterDomains in consumer, so just grab
  // and use them.
  const auto& alloc_dom = tv->getMaybeAllocationDomain();

  std::vector<Val*> strides(
      alloc_dom.size(), GpuLower::current()->kernel()->oneVal());
  {
    int stride_i = 0;
    for (const auto i : c10::irange(alloc_dom.size())) {
      if (alloc_dom[i]->isReduction() || alloc_dom[i]->isStride()
          || alloc_dom[i]->isDeviceDim()) {
        strides[i] = GpuLower::current()->kernel()->oneVal();
        continue;
      }
      strides[i] = IrBuilder::getItemExpr(
          IrBuilder::getAttrExpr(IrBuilder::metadataExpr(tv), "alloc_stride"),
          (int64_t)stride_i++);
    }
  }

  NVF_ERROR(alloc_dom.size() == tv->domain()->contiguity().size());
  Val* cur_contig_stride = GpuLower::current()->kernel()->oneVal();
  for (const auto i : c10::irange(alloc_dom.size())) {
    auto dim = alloc_dom.size() - i - 1;
    if (alloc_dom[dim]->isReduction() || alloc_dom[dim]->isStride()
      || alloc_dom[dim]->isDeviceDim()) {
      continue;
    }

    auto dim_contiguity = tv->domain()->contiguity().at(dim);
    if (alloc_dom[dim]->isBroadcast()) {
      strides[dim] = cur_contig_stride->fusion()->zeroVal();
      NVF_ERROR(!dim_contiguity.has_value());
    } else if (!dim_contiguity.has_value()) {
      NVF_ERROR(false, "Expected value for dimension contiguity");
    } else if (dim_contiguity.value()) {
      // If contig, used the stored stride which may be the previous
      // dimensions stride * previous dimensions size
      strides[dim] = cur_contig_stride;
      // Prepare for the next dimension which may also be contiguous, multiply
      // by extent of this dimension
      auto alloc_dim_extent = getHaloExtentOfRootAxis(alloc_dom[dim]);
      cur_contig_stride =
          SimplifyingIrBuilder::mulExpr(cur_contig_stride, alloc_dim_extent);
    } else {
      // If non contiguous dimension, keep local stride information, set cur
      // stride to local stride * local raw extent
      cur_contig_stride = SimplifyingIrBuilder::mulExpr(
          strides[dim], getHaloExtentOfRootAxis(alloc_dom[dim]));
    }
  }
  return strides;
}

std::vector<Val*> Index::getConsumerAllocationIndices(
    const TensorView* tv,
    const std::vector<kir::ForLoop*>& loops,
    const IndexFromIdGraph& index_from_id_graph) {
  const auto& alloc_dom = tv->getMaybeAllocationDomain();
  auto indexing = index_from_id_graph.index;

  std::vector<Val*> alloc_inds(
      alloc_dom.size(), GpuLower::current()->kernel()->zeroVal());
  for (const auto i : c10::irange(alloc_dom.size())) {
    // See a comment in indexing to allocation domains in
    // getGlobalProducerIndex.
    if (alloc_dom[i]->isReduction() || alloc_dom[i]->isBroadcast() ||
<<<<<<< HEAD
        alloc_dom[i]->isStride() || alloc_dom[i]->isDeviceDim()) {
=======
        alloc_dom[i]->isStride()) {
>>>>>>> fa0742ae
      continue;
    }

    NVF_ERROR(
        indexing.indexMap().find(alloc_dom[i]) != indexing.indexMap().end(),
        "Couldn't find allocation mapping for ",
        tv->toString(),
        " dim: ",
        i,
        " id: ",
        alloc_dom[i]->toString());

    auto alloc_ind = indexing.indexMap().at(alloc_dom[i]);

    alloc_ind = SimplifyingIrBuilder::addExpr(
        alloc_ind, getGlobalConsumerOffsetWithPartialSplit(alloc_dom[i]));
    alloc_inds[i] = alloc_ind;
  }
  return alloc_inds;
}

std::vector<Val*> Index::getProducerAllocationIndices(
    TensorView* producer_tv,
    const TensorView* consumer_tv,
    const std::vector<kir::ForLoop*>& loops,
    const std::unordered_set<kir::ForLoop*>& rotated_loops,
    const std::unordered_map<IterDomain*, Val*>& override_index) {
  FUSER_PERF_SCOPE("GpuLower::Lower::getProducerAllocationIndices");
  // Replay producer to look like consumer so we can index on producer since
  // our loop nests look like consumer
  auto pairwise_map =
      PairwiseRootDomainMap(producer_tv, consumer_tv).mapBroadcast(true);

  TensorDomain* producerAsC = TransformReplay::replayPasC(
                                  producer_tv,
                                  consumer_tv,
                                  -1,
                                  pairwise_map,
                                  TransformReplayOptions().replayResize())
                                  .first;

  // Make the producer_tv look like consumer while performing indexing math
  ir_utils::TVDomainGuard domain_guard(producer_tv, producerAsC);

  // Map sent to best effort replay needs to match the exact incantation for
  // compute_at_mode.cpp with MappingMode::Index
  auto c2p_root_map = PairwiseRootDomainMap(producer_tv, consumer_tv)
                          .mapBroadcast(false)
                          .mapConsumerToProducer();

  // This replay has to be consistent with compute at index map.
  BestEffortReplay replay_producer_as_consumer(
      producer_tv->getLeafDomain(), consumer_tv->getLeafDomain(), c2p_root_map);

  auto c2p_map = replay_producer_as_consumer.getReplay();

  // Make sure at least root domains are mapped even when extents may
  // be different. This mapping is important for the indexing lookup
  // tensors of PyTorch gather as a producer. The IDs of a lookup
  // tensor may have larger extents than those of the corresponding
  // output tensor, but the index expressions to those output IDs can
  // still be used for the producer. Note that we always do not map
  // the indirectly accessed ID and its corresponding output ID. The
  // above relaxed mapping is only for the rest of the IDs.
  //
  // Note that when the consumer has swizzle, the swizzle are skipped. For
  // example, if we have:
  //   consumer:
  //     root: I0, I1, I2
  //     leaf: I0, I3, I4
  //   producer:
  //     root I5, I6, I7
  // where I3, I4 = swizzle(I1, I2) , then the c2p map will be I3->I6, I4->I7,
  // I1 and I2 are not mapped. For this case, we should allow the root unmapped,
  // If we add I1->I6 and I2->I7, the c2p map will no longer be injective, which
  // is not what we want.
  const auto p2c_map = invertOneToOneMap(c2p_map);
  for (const auto& kv : PairwiseRootDomainMap(producer_tv, consumer_tv)
                            .mapBroadcast(false)
                            .mapDifferentExtents(true)
                            .mapConsumerToProducer()) {
    auto consumer_root_id = kv.first;
    auto producer_root_id = kv.second;
    if (c2p_map.find(consumer_root_id) == c2p_map.end() &&
        p2c_map.find(producer_root_id) == p2c_map.end()) {
      c2p_map.emplace(consumer_root_id, producer_root_id);
    }
  }

  const auto& producer_indexing_from_idgraph = getTensorIndexFromIdGraph(
      loops, rotated_loops, consumer_tv, producer_tv, true, c2p_map);

  auto producer_indexing = producer_indexing_from_idgraph.index;

  // Indices should now be mapped onto IterDomains in producer, so just grab
  // and use them.
  const auto& alloc_dom = producer_tv->getMaybeAllocationDomain();

  std::vector<Val*> alloc_inds(
      alloc_dom.size(), GpuLower::current()->kernel()->zeroVal());

  for (const auto i : c10::irange(alloc_dom.size())) {
    auto override_it = override_index.find(alloc_dom[i]);
    const bool is_overriden = override_it != override_index.end();
<<<<<<< HEAD
    if (alloc_dom[i]->isReduction() || alloc_dom[i]->isDeviceDim() ||
=======
    if (alloc_dom[i]->isReduction() ||
>>>>>>> fa0742ae
        (alloc_dom[i]->isBroadcast() && !is_overriden)) {
      continue;
    }

    Val* alloc_ind = nullptr;
    if (is_overriden) {
      alloc_ind = override_it->second;
    } else if (
        producer_indexing.indexMap().find(alloc_dom[i]) !=
        producer_indexing.indexMap().end()) {
      alloc_ind = producer_indexing.indexMap().at(alloc_dom[i]);
    }

    NVF_ERROR(
        alloc_ind != nullptr,
        "Couldn't find allocation mapping for ",
        producer_tv->toString(),
        " dim: ",
        i,
        " id: ",
        alloc_dom[i]->toString());

    if (!alloc_dom[i]->isBroadcast() || !is_overriden) {
      // This is an Iteration domain or a non-padded broadcast domain
      alloc_ind = getProducerIndexWithHalo(
          producer_tv, i, alloc_ind, consumer_tv, is_overriden);

      alloc_ind = getProducerIndexWithGather(
          alloc_ind,
          i,
          producer_tv,
          consumer_tv,
          producer_indexing_from_idgraph.concrete_index.indexMap());

      alloc_ind = getProducerIndexWithPartialSplit(
          alloc_ind, alloc_dom[i], producer_tv, consumer_tv);
    }

    alloc_inds.at(i) = alloc_ind;
  }

  return alloc_inds;
}

std::vector<Val*> Index::getGlobalConsumerStridedIndices(
    TensorView* consumer_tv,
    const std::vector<kir::ForLoop*>& loops,
    const std::unordered_set<kir::ForLoop*>& rotated_loops,
    const std::unordered_map<int, Val*>& override_index) {
  FUSER_PERF_SCOPE("GpuLower::Lower::getGlobalConsumerIndex");

  auto index_from_id_graph =
      getTensorIndexFromIdGraph(loops, rotated_loops, consumer_tv);
  auto consumer_indexing = index_from_id_graph.index;
  auto strides = getStrides(consumer_tv);
  // if we need to override index, we need to generate the index from each
  // allocation axis firstly.
  auto alloc_inds =
      getConsumerAllocationIndices(consumer_tv, loops, index_from_id_graph);

  // Global striding
  auto vectorize_shift =
      loops.empty() ? nullptr : loops.back()->vectorize_shift();
  std::vector<Val*> strided_inds(
      alloc_inds.size(), GpuLower::current()->kernel()->zeroVal());
  for (const auto i : c10::irange(alloc_inds.size())) {
    auto override_it = override_index.find((int)i);
    if (override_it != override_index.end()) {
      alloc_inds[i] = override_it->second;
    }
    if (alloc_inds[i]->isZeroInt()) {
      continue;
    } else {
      auto strided_ind =
          SimplifyingIrBuilder::mulExpr(alloc_inds[i], strides[i]);
      if (i == strides.size() - 1 && vectorize_shift != nullptr) {
        strided_inds[i] =
            SimplifyingIrBuilder::addExpr(strided_ind, vectorize_shift);
      } else {
        strided_inds[i] = strided_ind;
      }
    }
  }

  NVF_ERROR(
      strided_inds.size() == consumer_tv->getMaybeAllocationDomain().size());

  return strided_inds;
}

// Consumer index for either shared or local memory
std::vector<Val*> Index::getNonGlobalConsumerStridedIndices(
    const TensorView* consumer_tv,
    const std::vector<kir::ForLoop*>& loops,
    const std::unordered_set<kir::ForLoop*>& rotated_loops,
    const std::unordered_map<IterDomain*, Val*>& override_index) {
  const auto gpu_lower = GpuLower::current();
  // At now, only ScatterOp set override_index, and the output of ScatterOp
  // is on global memory, so in this method, the override_index must be empty.
  NVF_ERROR(override_index.empty());
  auto consumer_indexing_from_idgraph = getTensorIndexFromIdGraph(
      loops,
      rotated_loops,
      consumer_tv,
      // Producer tv
      nullptr,
      // Index global
      false);

  auto consumer_indexing = consumer_indexing_from_idgraph.index;

  IndexSwizzle index_swizzle(
      consumer_tv,
      consumer_indexing.indexMap(),
      consumer_indexing.extentMap(),
      consumer_indexing.zeroDomains(),
      consumer_indexing.zeroMergedIn());

  index_swizzle.run();

  const auto& index_map = index_swizzle.indexMap();
  const auto& extent_map = consumer_indexing.extentMap();
  const auto& zero_domain_map = consumer_indexing.zeroDomains();

  // Indices should now be mapped onto IterDomains in consumer, so just grab
  // and use them.
  const auto& alloc_dom = consumer_tv->getMaybeAllocationDomain();
  std::vector<Val*> strided_inds(
      alloc_dom.size(), GpuLower::current()->kernel()->zeroVal());
  for (const auto i : c10::irange(alloc_dom.size())) {
    if (alloc_dom[i]->isReduction() || alloc_dom[i]->isBroadcast() ||
        alloc_dom[i]->isStride() || alloc_dom[i]->isDeviceDim() ||
        (alloc_dom[i]->isThread() &&
         consumer_tv->getMemoryType() == MemoryType::Local)) {
      continue;
    }

    std::stringstream error_msg_loops;
    if (index_map.find(alloc_dom[i]) == index_map.end()) {
      for (auto loop : loops) {
        error_msg_loops << " " << loop->iter_domain()->toString();
      }
    }

    NVF_ERROR(
        index_map.find(alloc_dom[i]) != index_map.end(),
        "Couldn't find allocation mapping for ",
        consumer_tv->toString(),
        " dim: ",
        i,
        " id: ",
        alloc_dom[i]->toString(),
        ", loops: ",
        error_msg_loops.str());

    auto alloc_ind_i = index_map.at(alloc_dom[i]);
    if (alloc_ind_i->isZeroInt()) {
      continue;
    }

    // Compute striding for this index.
    Val* stride = nullptr;
    for (const auto j : c10::irange(i + 1, alloc_dom.size())) {
      if (alloc_dom[j]->isBroadcast() || alloc_dom[j]->isReduction() ||
          alloc_dom[j]->isDeviceDim() || alloc_dom[j]->isStride()) {
        continue;
      }

      NVF_ERROR(
          index_map.find(alloc_dom[j]) != index_map.end(),
          "Couldn't find allocation mapping for ",
          consumer_tv->toString(),
          " dim: ",
          j,
          " id: ",
          alloc_dom[j]->toString());

      auto alloc_ext_j = extent_map.find(alloc_dom[j]) == extent_map.end()
          ? alloc_dom[j]->extent()
          : extent_map.at(alloc_dom[j]);

      alloc_ext_j = getHaloExtentOfRootAxis(alloc_dom[j], alloc_ext_j);

      if (zero_domain_map.count(alloc_dom[j]) == 0) {
        if (stride == nullptr) {
          stride = alloc_ext_j;
        } else {
          stride = SimplifyingIrBuilder::mulExpr(stride, alloc_ext_j);
        }
      }
    }

    if (stride != nullptr) {
      strided_inds[i] = SimplifyingIrBuilder::mulExpr(alloc_ind_i, stride);
    } else {
      strided_inds[i] = alloc_ind_i;
    }
  }

  // This check was originally done in getConsumerStridedIndices, but
  // the number of strided index values depends on the loop where the
  // consumer tensor is located. If it's double buffered and not in
  // the prologue loop, strided_inds ends up having one more
  // index, so it's just much simpler to check here before adding the
  // additional index for double buffering.
  NVF_ERROR(
      strided_inds.size() == consumer_tv->getMaybeAllocationDomain().size());

  if (consumer_tv->isDoubleBuffered() || consumer_tv->isCircularBuffered()) {
    auto db_loop =
        gpu_lower->doubleBufferInfo().getDoubleBufferLoop(consumer_tv, loops);
    auto stage_depth = (int64_t)gpu_lower->doubleBufferInfo().getStageDepthFor(
        db_loop->iter_domain());
    bool is_circular_buffer_loop = stage_depth > 2;
    bool is_prolog =
        db_loop->doubleBufferLoopStage() == DoubleBufferLoopStage::Prolog;

    Val* db_switch_index = nullptr;

    // In double buffered we don't materialize the prolog loop as there will
    //  be only one iteration. In circular buffer case we materialize the
    //  prolog loop as well covering the first N-1 iterations, N being the
    //  stage depth.
    if (!is_prolog || is_circular_buffer_loop) {
      if (is_prolog && is_circular_buffer_loop) {
        // The buffer switching logic is the same as original index
        //  in the case of circular buffer prolog.
        db_switch_index = db_loop->indexOrStartIfTrivial();
        if (rotated_loops.count(db_loop)) {
          db_switch_index =
              SimplifyingIrBuilder::addExpr(db_switch_index, db_loop->step());
        }
      } else {
        auto loop_index = db_loop->indexOrStartIfTrivial();
        if (rotated_loops.count(db_loop)) {
          loop_index =
              SimplifyingIrBuilder::addExpr(loop_index, db_loop->step());
        }
        // Switching index generated for main loop or epilog component.
        db_switch_index = SimplifyingIrBuilder::modExpr(
            SimplifyingIrBuilder::addExpr(
                loop_index,
                SimplifyingIrBuilder::create<Val>(
                    stage_depth - 1, DataType::Index)),
            SimplifyingIrBuilder::create<Val>(stage_depth, DataType::Index));
      }

      // Use the generated switching buffer index to access the buffer space.
      auto original_alloc_size =
          gpu_lower->doubleBufferInfo().getOriginalAllocSize(consumer_tv);
      auto db_strided_index =
          SimplifyingIrBuilder::mulExpr(db_switch_index, original_alloc_size);
      strided_inds.push_back(db_strided_index);
    }
  }
  return strided_inds;
}

Val* Index::getProducerStridedIndices(
    TensorView* producer,
    const TensorView* consumer,
    const std::vector<kir::ForLoop*>& loops,
    const std::unordered_set<kir::ForLoop*>& rotated_loops,
    const std::unordered_map<IterDomain*, Val*>& override_index,
    bool generate_pointer) {
  FUSER_PERF_SCOPE("GpuLower::Lower::Index::getProducerStridedIndices");
  if (producer->domain()->noReductions().empty()) {
    if (generate_pointer) {
      return IrBuilder::baseAddressExpr(producer);
    } else {
      return GpuLower::current()->kernel()->zeroVal();
    }
  }

  if (producer->getMemoryType() == MemoryType::Global) {
    auto index = sumVals(getGlobalProducerStridedIndices(
        producer, consumer, loops, rotated_loops, override_index));
    if (generate_pointer) {
      return SimplifyingIrBuilder::addExpr(
          IrBuilder::baseAddressExpr(producer), index);
    } else {
      return index;
    }
  } else {
    auto index = sumVals(getNonGlobalProducerStridedIndices(
        producer, consumer, loops, rotated_loops, override_index));
    if (generate_pointer) {
      auto index_bytes = IrBuilder::mulExpr(
          index,
          IrBuilder::create<Val>(
              dataTypeSize(*producer->getDataType()), *index->getDataType()));
      return IrBuilder::addExpr(
          IrBuilder::baseAddressExpr(producer), index_bytes);
    } else {
      return index;
    }
  }
}

// Producer is the inputs of an expression
kir::TensorIndex* Index::getProducerIndex(
    TensorView* producer,
    const TensorView* consumer,
    const std::vector<kir::ForLoop*>& loops,
    const std::unordered_set<kir::ForLoop*>& rotated_loops,
    const std::unordered_map<IterDomain*, Val*>& override_index,
    bool generate_pointer,
    DataType as_type) {
  auto index = getProducerStridedIndices(
      producer,
      consumer,
      loops,
      rotated_loops,
      override_index,
      generate_pointer);
  index = GpuLower::current()->commonScalarMap().hoistScalar(index, loops);
  if (ir_utils::isLdMatrixOp(consumer->definition()) &&
      at::cuda::getCurrentDeviceProperties()->major < 8) {
    auto items_per_thread = ir_utils::getVectorizeSize(consumer);
    if (items_per_thread != 8) {
      // For Turing, unused indices for ldmatrix needs to be aligned, although
      // they are not used.
      auto orig_index = index;
      index = IrBuilder::create<Val>(index->dtype());
      UnaryOpType op = UnaryOpType::Print;
      if (items_per_thread == 2) {
        op = UnaryOpType::AdjustPartialLdMatrixAddrInTuring8;
      } else if (items_per_thread == 4) {
        op = UnaryOpType::AdjustPartialLdMatrixAddrInTuring16;
      } else {
        NVF_ERROR(
            false,
            "Unexpected output vectorizaiton for ldmatrix, expect 2, 4, or 8, get ",
            items_per_thread);
      }
      IrBuilder::create<UnaryOp>(op, index, orig_index);
    }
  }
  return IrBuilder::create<kir::TensorIndex>(producer, index, as_type);
}

Val* Index::getConsumerStridedIndices(
    TensorView* consumer,
    const std::vector<kir::ForLoop*>& loops,
    const std::unordered_set<kir::ForLoop*>& rotated_loops,
    const std::unordered_map<int, Val*>& override_index,
    bool generate_pointer) {
  FUSER_PERF_SCOPE("GpuLower::Lower::Index::getConsumerStridedIndices");
  if (consumer->domain()->noReductions().empty()) {
    if (generate_pointer) {
      return IrBuilder::baseAddressExpr(consumer);
    } else {
      return GpuLower::current()->kernel()->zeroVal();
    }
  }

  if (consumer->getMemoryType() == MemoryType::Global) {
    auto index = sumVals(getGlobalConsumerStridedIndices(
        consumer, loops, rotated_loops, override_index));
    if (generate_pointer) {
      return SimplifyingIrBuilder::addExpr(
          IrBuilder::baseAddressExpr(consumer), index);
    } else {
      return index;
    }
  } else {
    auto index = sumVals(
        getNonGlobalConsumerStridedIndices(consumer, loops, rotated_loops));
    if (generate_pointer) {
      auto index_bytes = IrBuilder::mulExpr(
          index,
          IrBuilder::create<Val>(
              dataTypeSize(*consumer->getDataType()), *index->getDataType()));
      return IrBuilder::addExpr(
          IrBuilder::baseAddressExpr(consumer), index_bytes);
    } else {
      return index;
    }
  }
}

// Consumer is the output of an expression
kir::TensorIndex* Index::getConsumerIndex(
    TensorView* consumer,
    const std::vector<kir::ForLoop*>& loops,
    const std::unordered_set<kir::ForLoop*>& rotated_loops,
    const std::unordered_map<int, Val*>& override_index,
    bool generate_pointer,
    DataType as_type) {
  auto index = getConsumerStridedIndices(
      consumer, loops, rotated_loops, override_index, generate_pointer);
  index = GpuLower::current()->commonScalarMap().hoistScalar(index, loops);
  return SimplifyingIrBuilder::create<kir::TensorIndex>(
      consumer, index, as_type);
}

namespace {

struct PredicateDomainInfo {
 public:
  // Iteration domain to predicate
  IterDomain* id = nullptr;
  // The set of iteration domains that make up the id. If this is for
  // a non-divisible split, the set only contains the id itself. This
  // set is used to remove redundant predicates when gathering
  // unswitch predicates.
  std::unordered_set<IterDomain*> covered_ids;
  // True if this predicate is for an intermediate domain. Examples
  // include domains with non-divisible split and resized domains.
  bool is_intermediate_domain = false;
};

// Find iteration domains in the history of a consumer to predicate comprised
// only of merge operations. Only return iteration domains that are subsequently
// fed into a split, or are in the provided domain. In other words, we don't
// want to return every IterDomain that's contiguous, just the one closest to
// the leaves. Predicates are not associated with physical memory so we can
// treat all of them as contiguous merges.
//
// TODO: This seems to have a large overlap with ContigIDs. Consider
// refactoring.
std::vector<PredicateDomainInfo> getPredicateContigIds(
    TensorView* consumer_tv,
    const std::unordered_map<IterDomain*, Val*>& consumer_index_map) {
  const auto gpu_lower = GpuLower::current();

  // When there's a resize expr between the root and the rfactor
  // domains, predicate the rfactor domain. Otherwise, predicate the
  // root domain. The actual size of an IterDomain after resize
  // changes, and the output IterDomain needs to be used to generate
  // its predicate.
  const auto& consumer_root_domain = ir_utils::hasResizedRfactor(consumer_tv)
      ? consumer_tv->getMaybeRFactorDomain()
      : consumer_tv->getRootDomain();

  if (consumer_root_domain.empty()) {
    return std::vector<PredicateDomainInfo>();
  }

  std::unordered_map<IterDomain*, Val*> concrete_index_map;
  for (auto entry : consumer_index_map) {
    auto c_id = gpu_lower->caMap()->getConcreteMappedID(
        entry.first, IdMappingMode::EXACT);
    concrete_index_map[c_id] = entry.second;
  }

  std::unordered_set<IterDomain*> final_ids;
  for (auto root_i : c10::irange(consumer_root_domain.size())) {
    auto root_id = consumer_root_domain[root_i];
    if (root_id->maybePartial()) {
      final_ids.insert(root_id);
      continue;
    }
    // Shifted or gathered axes need to be predicated at the root domain
    auto shift_expr = dynamic_cast<ShiftOp*>(consumer_tv->definition());
    auto gather_expr = dynamic_cast<GatherOp*>(consumer_tv->definition());
    if ((shift_expr && shift_expr->offset(root_i) != 0) ||
        (gather_expr && root_i < gather_expr->windowShape().size() &&
         gather_expr->windowShape().at(root_i) != 1)) {
      final_ids.insert(root_id);
    }
  }

  ContigIDs contig_finder(
      consumer_tv->getLeafDomain(),
      consumer_root_domain,
      TensorDomain::getContiguityFilledWith(consumer_root_domain, true),
      final_ids,
      concrete_index_map,
      GpuLower::current()->divisibleSplitSet(),
      GpuLower::current()->caMap(),
      GpuLower::current()->haloInfo(),
      GpuLower::current()->concretizedBroadcastDomains(),
      {},
      false,
      true);

  std::vector<PredicateDomainInfo> contig_id_infos;
  std::unordered_set<IterDomain*> covered_roots;

  // Create entries and return them
  for (auto root_id : consumer_root_domain) {
    if (covered_roots.count(root_id) > 0) {
      continue;
    }

    if (root_id->isBroadcast()) {
      continue;
    }

    auto contig_id_it = contig_finder.allocToIndexedID().find(root_id);

    NVF_ERROR(
        contig_id_it != contig_finder.allocToIndexedID().end(),
        "Error in predicate contiguity analysis, missing index for root ",
        root_id->toString());

    auto contig_id = contig_id_it->second;

    // Pick inputs from the starting domains, i.e.,
    // reference_predicated_root_domain.
    auto contig_alloc_ids = contig_finder.indexedAllocIDs(contig_id);
    covered_roots.insert(contig_alloc_ids.begin(), contig_alloc_ids.end());
    PredicateDomainInfo contig_id_info;
    contig_id_info.id = contig_id;
    contig_id_info.covered_ids = std::unordered_set<IterDomain*>(
        contig_alloc_ids.begin(), contig_alloc_ids.end());
    contig_id_infos.push_back(contig_id_info);
  }
  return contig_id_infos;
}

std::vector<PredicateDomainInfo> getNonDivisibleConsumerDomainsToPredicate(
    TensorView* consumer_tv) {
  const auto& non_divisible_split_info =
      GpuLower::current()->nonDivisibleSplitInfo();

  std::vector<PredicateDomainInfo> pred_info_vec;

  auto it = non_divisible_split_info.splitsToPredicate().find(consumer_tv);
  if (it == non_divisible_split_info.splitsToPredicate().end()) {
    return {};
  }

  const auto& splits_to_predicate = it->second;

  for (auto split : splits_to_predicate) {
    PredicateDomainInfo info{split->in(), {split->in()}, true};
    pred_info_vec.emplace_back(info);
  }

  return pred_info_vec;
}

bool needsPadding(TensorView* tv) {
  auto shift_expr = dynamic_cast<ShiftOp*>(tv->definition());
  auto gather_expr = dynamic_cast<GatherOp*>(tv->definition());

  return (shift_expr != nullptr && shift_expr->hasPadding()) ||
      (gather_expr != nullptr && gather_expr->hasPadding());
}

// Get an additional offset of a stop index when building a predicate
// for unswitch. Initial stop indices generated at
// getPredicateIndexingFromIdGraph do not take halo into account, and the
// adjustment for halo is done as an additional offset to the final index value
// so that unswitch predicates can be compared with each other by just looking
// at the additional offsets.
//
// consumer_root_id: the domain for which a stop predicate is being built.
int64_t getUnswitchStopOffset(
    IterDomain* consumer_root_id,
    TensorView* consumer_tv) {
  const auto gpu_lower = GpuLower::current();

  AxisHaloInfo halo_info =
      gpu_lower->haloInfo()->getRootAxisInfo(consumer_root_id);

  // If the consumer root domain to predicate does not have halo, no
  // adjustment is required.
  if (!halo_info.hasHalo()) {
    return 0;
  }

  // Find if this contig_id is used in the unswitched domains
  auto unswitch_it = std::find_if(
      consumer_tv->getLeafDomain().begin(),
      consumer_tv->getLeafDomain().end(),
      [](IterDomain* id) {
        return id->getParallelType() == ParallelType::Unswitch ||
            id->getParallelType() == ParallelType::Unroll ||
            id->getParallelType() == ParallelType::Vectorize;
      });

  // If any of the unswitched leaf domains inherits the halo from the
  // root domain, the halo width needs to be added to the stop offset
  if (std::any_of(
          unswitch_it,
          consumer_tv->getLeafDomain().end(),
          [&gpu_lower, &consumer_root_id](auto leaf_id) {
            return gpu_lower->haloInfo()->isHaloInherited(
                consumer_root_id, leaf_id);
          })) {
    return halo_info.width();
  } else {
    return 0;
  }
}

std::pair<Val*, Val*> getStartAndStopOffsetsForShift(
    TensorView* consumer_tv,
    IterDomain* consumer_id,
    bool padding_predicate) {
  NVF_ERROR(consumer_id != nullptr);

  auto shift_expr = dynamic_cast<ShiftOp*>(consumer_tv->definition());

  // Adjustment is not necessary if not shift.
  // Even so, padding predicate does not need any adjustment.
  if (shift_expr == nullptr || padding_predicate) {
    return {
        GpuLower::current()->kernel()->zeroVal(),
        GpuLower::current()->kernel()->zeroVal()};
  }

  const auto root_axis_pos = consumer_tv->domain()->rootPosOf(consumer_id);

  // The first or last N elements, where N is the padding width,
  // correspond to the padding predicate.

  const auto shift_offset = shift_expr->offset(root_axis_pos);
  const auto pad_width = shift_expr->padWidth().at(root_axis_pos);

  int64_t start_offset = 0;
  int64_t stop_offset = 0;

  if (shift_offset > 0) {
    start_offset = -pad_width;
  } else if (shift_offset < 0) {
    stop_offset = pad_width;
  }

  return {
      SimplifyingIrBuilder::create<Val>(start_offset, DataType::Index),
      SimplifyingIrBuilder::create<Val>(stop_offset, DataType::Index)};
}

std::pair<Val*, Val*> getStartAndStopOffsetsForGather(
    TensorView* consumer_tv,
    IterDomain* consumer_id,
    const std::unordered_map<IterDomain*, Val*>& ref_start_index_map,
    const std::unordered_map<IterDomain*, Val*>& ref_stop_index_map,
    bool padding_predicate) {
  NVF_ERROR(consumer_id != nullptr);

  // Adjustment is not necessary if not gather. Even so, padding
  // predicate does not need any adjustment.
  if (!consumer_tv->definition()->isA<GatherOp>() || padding_predicate) {
    return {
        GpuLower::current()->kernel()->zeroVal(),
        GpuLower::current()->kernel()->zeroVal()};
  }

  const auto root_axis_pos = consumer_tv->domain()->rootPosOf(consumer_id);

  auto producer_start_offset = getProducerOffsetWithGather(
      root_axis_pos, consumer_tv, ref_start_index_map);

  auto producer_stop_offset = getProducerOffsetWithGather(
      root_axis_pos, consumer_tv, ref_stop_index_map);

  auto consumer_start_offset = GpuLower::current()->kernel()->zeroVal();
  auto consumer_stop_offset = GpuLower::current()->kernel()->zeroVal();

  if (producer_start_offset->isZeroInt() && producer_stop_offset->isZeroInt()) {
    return {consumer_start_offset, consumer_stop_offset};
  }

  Val* start_offset = nullptr;
  Val* stop_offset = nullptr;

  // In the normal case, take the minimum of the start and the
  // maximum of the stop offsets. If there's no padding, the producer
  // offset must be always larger than the consumer
  // offset. So, the consumer and produce offsets can be always used
  // for the start and stop offsets, respectively.
  const auto pad_left =
      consumer_tv->definition()->as<GatherOp>()->padWidth()[root_axis_pos][0];
  const auto pad_right =
      consumer_tv->definition()->as<GatherOp>()->padWidth()[root_axis_pos][1];
  const auto window_size =
      consumer_tv->definition()->as<GatherOp>()->windowShape()[root_axis_pos];

  // consumer index: index
  // producer index: index + window_index - pad_left
  //
  // consumer extent: ext
  // producer extent: ext + window_size - 1 - pad_left - pad_right
  //
  // consumer stop pred: index < ext
  // producer stop pred: index + window_index - pad_left < ext + window_size - 1
  // - pad_left - pad_right
  //                  -> index + window_index - pad_left - (window_size - 1 -
  //                  pad_left - pad_right) < ext
  //                  -> index + window_index - (window_size - 1 - pad_right) <
  //                  ext
  //
  // consumer start pred: index >= 0
  // producer start pred: index + window_index - pad_left >= 0

  const auto producer_ext_adj = window_size - 1 - pad_left - pad_right;
  producer_stop_offset = SimplifyingIrBuilder::subExpr(
      producer_stop_offset,
      SimplifyingIrBuilder::create<Val>(
          (int64_t)producer_ext_adj, DataType::Index));

  // As commented above, when pad_left is zero, the consumer predicate
  // is always more restrictive than the producer predicate.
  if (pad_left == 0) {
    start_offset = consumer_start_offset;
  } else {
    start_offset = SimplifyingIrBuilder::minExpr(
        consumer_start_offset, producer_start_offset);
  }

  // As commented above, when pad_right is zero, the consumer
  // predicate is always more restrictive than the producer
  // predicate.
  if (pad_right == 0) {
    stop_offset = consumer_stop_offset;
  } else {
    stop_offset = SimplifyingIrBuilder::maxExpr(
        consumer_stop_offset, producer_stop_offset);
  }

  NVF_ERROR(start_offset != nullptr);
  NVF_ERROR(stop_offset != nullptr);

  return {start_offset, stop_offset};
}

// Get the start and stop limit offsets that define the valid range to
// compute. In the simplest case, they are just 0 and
// IterDomain::extent. However, IterDomain may have non-zero start and
// stop that's different from extent. Also, when IterDomain has halo,
// the actual offsets of the logical start and stop positions are
// shifted.
std::pair<Val*, Val*> getStartAndStopLimitOffsets(
    IterDomain* consumer_id,
    bool padding_predicate,
    bool intemediate_domain_pred) {
  const auto gpu_lower = GpuLower::current();

  NVF_ERROR(consumer_id != nullptr);

  Val* start_limit = consumer_id->start();
  Val* stop_limit = SimplifyingIrBuilder::negExpr(consumer_id->stopOffset());

  if (!intemediate_domain_pred) {
    AxisHaloInfo halo_info =
        gpu_lower->haloInfo()->getRootAxisInfo(consumer_id);

    // Below, "left" and "right" halo mean halo at offset zero and
    // axis extent, respectively.
    //
    // The consumer axis looks like this:
    //
    // [0, left halo)[start_limit, stop_limit)[0, right halo)
    //
    if (!padding_predicate) {
      start_limit = SimplifyingIrBuilder::addExpr(
          start_limit, (int64_t)halo_info.width(0));
      stop_limit = SimplifyingIrBuilder::addExpr(
          stop_limit, (int64_t)halo_info.width(0));
    } else {
      // In case of the padding predicate, the whole range, including both left
      // and right halo regions, is computed.
      stop_limit =
          SimplifyingIrBuilder::addExpr(stop_limit, (int64_t)halo_info.width());
    }
  } else {
    // For non-divisible predicates, the index must be predicated such
    // that it is less than the extent of the predicated ID +
    // halo. Note that getRootAxisInfo doesn't work since consumer_id
    // isn't a root domain.
    if (gpu_lower->haloInfo()->hasHaloWidth(consumer_id)) {
      auto halo = gpu_lower->haloInfo()->getHaloWidth(consumer_id);
      stop_limit = SimplifyingIrBuilder::addExpr(stop_limit, (int64_t)halo);
    }
  }

  return {start_limit, stop_limit};
}

// Get the offsets for the start and stop predicates. The offsets
// are to be added to the index.
std::pair<Val*, Val*> getStartAndStopOffsets(
    IterDomain* consumer_id,
    TensorView* consumer_tv,
    const std::unordered_map<IterDomain*, Val*>& consumer_start_index_map,
    const std::unordered_map<IterDomain*, Val*>& consumer_stop_index_map,
    bool padding_predicate,
    bool unswitch,
    bool intermediate_domain_pred) {
  // By default, the offsets for the start and stop predicates are
  // just zero. All halo-related adjustments are done at root domains,
  // so consumer_id is not a root domain, no adjustment is required.
  if (consumer_id->definition() != nullptr && !intermediate_domain_pred) {
    return {
        GpuLower::current()->kernel()->zeroVal(),
        GpuLower::current()->kernel()->zeroVal()};
  }

  auto consumer_def = consumer_tv->definition();

  Val* start_offset = GpuLower::current()->kernel()->zeroVal();
  Val* stop_offset = GpuLower::current()->kernel()->zeroVal();

  // These adjustments are not required when predicating non-divisible splits
  if (!intermediate_domain_pred) {
    if (consumer_def->isA<ShiftOp>()) {
      std::tie(start_offset, stop_offset) = getStartAndStopOffsetsForShift(
          consumer_tv, consumer_id, padding_predicate);
    } else if (consumer_def->isA<GatherOp>()) {
      std::tie(start_offset, stop_offset) = getStartAndStopOffsetsForGather(
          consumer_tv,
          consumer_id,
          consumer_start_index_map,
          consumer_stop_index_map,
          padding_predicate);
    }

    // Adjustment for partial split
    auto partial_split_offset =
        getGlobalConsumerOffsetWithPartialSplit(consumer_id);
    start_offset =
        SimplifyingIrBuilder::addExpr(start_offset, partial_split_offset);
    stop_offset =
        SimplifyingIrBuilder::addExpr(stop_offset, partial_split_offset);

    // If generating a predicate for unswitch, adjust the stop offset to
    // accommodate the addition of halo to the loop stop. See the
    // comment in getPredicateIndexingFromIdGraph as well.
    if (unswitch) {
      NVF_ERROR(
          !padding_predicate, "Unswitch should not use the padding predicate");
      auto stop_unswitch_offset =
          getUnswitchStopOffset(consumer_id, consumer_tv);
      stop_offset =
          SimplifyingIrBuilder::addExpr(stop_offset, stop_unswitch_offset);
    }
  }

  // Get the boundaries of two ends
  auto limits = getStartAndStopLimitOffsets(
      consumer_id, padding_predicate, intermediate_domain_pred);

  // At this point, we have everything to create both start and stop
  // predicates as:
  //
  //  index + start_offset >= start_limit
  //  index + stop_offset  < extent + stop_limit
  //
  // In order to enable consolidating unswitch predicates, organize
  // the predicates as:
  //
  //  index + (start_offset - start_limit) >= 0
  //  index + (stop_offset - stop_limit)  < extent

  start_offset = SimplifyingIrBuilder::subExpr(start_offset, limits.first);
  stop_offset = SimplifyingIrBuilder::subExpr(stop_offset, limits.second);

  return {start_offset, stop_offset};
}

bool canOmitStopPredicate(
    Val* stop_index,
    Val* stop_offset,
    IterDomain* contig_id) {
  bool index_simple = stop_index->definition() == nullptr;
  // The definition may be just adding the magic zero, which can be
  // effectively considered "simple"
  if (!index_simple && isProtectedWithMagicZero(stop_index)) {
    // Make sure the lhs of stop_index is simple.
    auto lhs = stop_index->definition()->as<BinaryOp>()->lhs();
    if (lhs->definition() == nullptr) {
      index_simple = true;
    }
  }

  if (!index_simple) {
    return false;
  }

  const auto gpu_lower = GpuLower::current();

  auto stop_offset_val = stop_offset->value();

  // If they are not compile-time constant, can't prove the
  // condition.
  if (!stop_offset_val.hasValue()) {
    return false;
  }

  auto stop_index_val = stop_index->value();

  // If stop_index is a constant, then the expr can be in a trivial loop.
  // Trivial loop is not materialized, so it is not protected under the `for`
  // statement. If this is the case, we omit stop predicate only if we can
  // prove: stop_index + stop_offset < extent
  if (stop_index_val.hasValue()) {
    // Stop predicate: stop_index + stop_offset < extent
    auto lhs = stop_index_val + stop_offset_val;
    auto in_extent = IrBuilder::ltExpr(
        IrBuilder::create<Val>(lhs, *stop_index->getDataType()),
        contig_id->getMaybeExpandedExtent());
    auto expr_val = simplifyExpr(in_extent)->value();
    if (expr_val.hasValue() && expr_val.is<bool>() && expr_val.as<bool>()) {
      return true;
    } else {
      return false;
    }
  }

  // Stop predicate: stop_index + stop_offset < extent, where
  // stop_index ranges from 0 to (extent + halo), so this can be
  // omitted if extent + halo + stop_offset < extent, i.e., halo +
  // stop_offset < 0.

  // Note that when a root domain is halo extended, it is the domain
  // to be predicated, not its merged contig id even if it exists. So,
  // if contig_id does not have root axis info, contig_id is
  // guaranteed to have no halo.
  auto halo_ext = gpu_lower->haloInfo()->hasRootAxisInfo(contig_id)
      ? gpu_lower->haloInfo()->getRootAxisInfo(contig_id).width()
      : 0;

  if (halo_ext + stop_offset_val >= 0) {
    return false;
  }

  // When the domain is parallelized, the parallel dimension must be
  // exact. Otherwise, there would be extra threads/blocks that need
  // to be predicated out.
  if (isParallelTypeThread(contig_id->getParallelType())) {
    if (!lower_utils::isExtentEqualToMaxParallelTypeExtent(contig_id)) {
      return false;
    }
    // If the domain has halo, the loop is expanded by the halo
    // extent, so we can't prove the loop extent is the same as the
    // parallel dimension.
    if (halo_ext != 0) {
      return false;
    }
  }

  return true;
}

// Updates a loop index map with a loop index protected by magic zero
std::unordered_map<IterDomain*, Val*> updateInitialLoopIndexMap(
    const std::unordered_map<IterDomain*, Val*>& initial_loop_index_map,
    const IndexMagicZeroInfo& magic_zero_info) {
  if (magic_zero_info.original_loop_index != nullptr) {
    NVF_ERROR(magic_zero_info.protected_loop_index != nullptr);
    auto concrete_loop_id = GpuLower::current()->caMap()->getConcreteMappedID(
        magic_zero_info.loop_id, IdMappingMode::EXACT);
    auto updated_map = initial_loop_index_map;
    updated_map[concrete_loop_id] = magic_zero_info.protected_loop_index;
    return updated_map;
  } else {
    return initial_loop_index_map;
  }
}

} // namespace

// Returns predicates and the concrete (by loop map) root domains they cover
std::vector<RootPredicateInfo> Index::getReferenceRootPredicates(
    TensorView* consumer_tv,
    const std::vector<kir::ForLoop*>& loops,
    const std::unordered_set<kir::ForLoop*>& rotated_loops,
    kir::ForLoop* unswitch_or_vec_loop,
    bool shift_padding) {
  FUSER_PERF_SCOPE("GpuLower::Lower::Index::getReferenceRootPredicates");

  const auto gpu_lower = GpuLower::current();

  const bool is_unswitch = unswitch_or_vec_loop != nullptr;

  // Nothing needs to be done when padding is not required.
  if (shift_padding && !needsPadding(consumer_tv)) {
    return {RootPredicateInfo::getFalseInfo()};
  }

  auto db_axis = gpu_lower->doubleBufferInfo().getDoubleBufferAxis(consumer_tv);

  // Generate start and stop indexing from idgraph.
  //
  // Both start and stop positions may need to be predicated. Indexing
  // differs when generating predicates for unswitch.
  // NOTE: If we could find-and-replace KIR nodes, we could just
  // generate one index map, clone it and replace the loop-to-index
  // mappings of unswitched loops for the start predicate.

  auto stop_indexing_from_idgraph = getPredicateIndexingFromIdGraph(
      loops, rotated_loops, consumer_tv, unswitch_or_vec_loop, db_axis, false);
  const auto consumer_stop_indexing = stop_indexing_from_idgraph.index;
  const auto& consumer_stop_index_map = consumer_stop_indexing.indexMap();

  // If not unswitch, share the same indexing map as the stop index
  // map
  const auto start_indexing_from_idgraph = is_unswitch
      ? getPredicateIndexingFromIdGraph(
            loops,
            rotated_loops,
            consumer_tv,
            unswitch_or_vec_loop,
            db_axis,
            true)
      : stop_indexing_from_idgraph;
  const auto consumer_start_indexing = start_indexing_from_idgraph.index;
  const auto& consumer_start_index_map = consumer_start_indexing.indexMap();

  // Get the contiguous ids we need to generate predicates for
  auto contig_id_infos =
      getPredicateContigIds(consumer_tv, consumer_stop_index_map);

  auto non_divisible_splits =
      getNonDivisibleConsumerDomainsToPredicate(consumer_tv);
  contig_id_infos.insert(
      contig_id_infos.end(),
      non_divisible_splits.begin(),
      non_divisible_splits.end());

  std::vector<RootPredicateInfo> pred_info_vec;

  for (const auto& contig_id_entry : contig_id_infos) {
    auto contig_id = contig_id_entry.id;
    // No predicates needed for braodcasted indices.
    if (contig_id->isBroadcast()) {
      continue;
    }

    auto root_ids = contig_id_entry.covered_ids;

    const auto consumer_stop_indexing_it =
        consumer_stop_index_map.find(contig_id);

    // First condition below happens with Misaligned predicates, where
    // inner-most vectorized loops are not included in the loops
    // parameter. Predicates involving vectorized loops are separately
    // generated in lower_misaligned_vectorization.
    //
    // Can not omit stop index even if it is zero. This is important for empty
    // tensor support, because in empty tensor the extent of an ID can be zero
    if (consumer_stop_indexing_it == consumer_stop_index_map.end()) {
      continue;
    }

    RootPredicateInfo info;

    // Compute offsets for start and stop predicate. For non-shift,
    // non-gather ops, there's only stop predicate as indices never be
    // negative. However, for shift and gather, the index may need to
    // be predicated so that it is >= zero.
    //
    // Furthermore, in case of gather, both producer and consumer
    // positions may need to be predicated, so there can be multiple
    // offset values.
    //
    // The final predicates will look like:
    // (index + start_offset) >= 0 && (index + stop_offset) < extent.

    std::tie(info.start_offset_, info.stop_offset_) = getStartAndStopOffsets(
        contig_id,
        consumer_tv,
        consumer_start_index_map,
        consumer_stop_index_map,
        shift_padding,
        unswitch_or_vec_loop != nullptr,
        contig_id_entry.is_intermediate_domain);

    auto stop_index = consumer_stop_indexing_it->second;
    auto start_index = consumer_start_index_map.at(contig_id);

    IndexMagicZeroInfo start_magic_zero_info;
    IndexMagicZeroInfo stop_magic_zero_info;

    // When the start and stop indices are not the same, apply the
    // magic-zero protection separately for both of them.
    if (stop_index != start_index) {
      start_magic_zero_info = protectPredicateIndexWithMagicZero(
          start_index, start_indexing_from_idgraph, loops);
      stop_magic_zero_info = protectPredicateIndexWithMagicZero(
          stop_index, stop_indexing_from_idgraph, loops);
    } else {
      stop_magic_zero_info = protectPredicateIndexWithMagicZero(
          stop_index, stop_indexing_from_idgraph, loops);
      start_magic_zero_info = stop_magic_zero_info;
    }

    start_index = start_magic_zero_info.index;
    stop_index = stop_magic_zero_info.index;

    // Build predicates for start positions as:
    //   start_index + start_offset >= 0
    auto offsetted_start_index =
        SimplifyingIrBuilder::addExpr(start_index, info.start_offset_);
    auto start_pred = SimplifyingIrBuilder::geExpr(
        offsetted_start_index, GpuLower::current()->kernel()->zeroVal());
    info.start_predicate_ = start_pred;

    // Build predicates for stop positions as:
    //   stop_index + stop_offset < IterDomain::extent
    auto stop_offset = info.stop_offset_;
    if (canOmitStopPredicate(stop_index, stop_offset, contig_id)) {
      info.stop_predicate_ = GpuLower::current()->kernel()->trueVal();
    } else {
      auto offsetted_stop_index =
          SimplifyingIrBuilder::addExpr(stop_index, stop_offset);
      auto stop_pred = SimplifyingIrBuilder::ltExpr(
          offsetted_stop_index, contig_id->extent());
      info.stop_predicate_ = stop_pred;
    }

    for (auto consumer_id : contig_id_entry.covered_ids) {
      info.root_ids_.insert(consumer_id);
    }
    pred_info_vec.emplace_back(info);
  }

  return pred_info_vec;
}

RootPredicateInfo RootPredicateInfo::getFalseInfo() {
  RootPredicateInfo info;
  info.start_predicate_ = GpuLower::current()->kernel()->falseVal();
  info.stop_predicate_ = GpuLower::current()->kernel()->falseVal();

  return info;
}

Val* Index::iota(
    TensorView* consumer_tv,
    const std::vector<kir::ForLoop*>& loops,
    const std::unordered_set<kir::ForLoop*>& rotated_loops,
    Val* start,
    Val* step,
    DataType dtype) {
  auto linear_index =
      Index::getLinearLogicalIndex(consumer_tv, loops, rotated_loops);
  auto result = add(start, mul(step, linear_index));
  return GpuLower::current()->commonScalarMap().hoistScalar(result, loops);
}

Val* Index::eye(
    TensorView* consumer_tv,
    const std::vector<kir::ForLoop*>& loops,
    const std::unordered_set<kir::ForLoop*>& rotated_loops,
    DataType dtype) {
  auto indices =
      Index::getConsumerPerDimLogicalIndex(consumer_tv, loops, rotated_loops);
  NVF_ERROR(indices.size() == 2);
  auto result = maybeCastOp(dtype, eq(indices[0], indices[1]));
  return GpuLower::current()->commonScalarMap().hoistScalar(result, loops);
}

Val* Index::cpAsyncBulkIndex(
    TensorView* gmem_tv,
    TensorView* consumer,
    Val* mbarrier,
    const std::vector<kir::ForLoop*>& loops) {
  using namespace tma;

  bool is_load = (gmem_tv != consumer);

  NVF_ERROR(
      gmem_tv->getMemoryType() == MemoryType::Global,
      "cpAsyncBulkIndex is only for global memory tensors");
  NVF_ERROR(
      gmem_tv->getMaybeRFactorDomain() == gmem_tv->getLeafDomain(),
      "not supported yet");
  NVF_ERROR(
      gmem_tv->getMaybeAllocationDomain() == gmem_tv->getLeafDomain(),
      "not supported yet");
  for (auto id : consumer->getMaybeRFactorDomain()) {
    NVF_ERROR(
        id->isBulk(),
        "cpAsyncBulkIndex only support whole tensor copy for now.");
  }

  int64_t dim = (int64_t)gmem_tv->nDims();
  NVF_ERROR(dim > 0);
  int64_t itemsize = dataTypeSize(gmem_tv->dtype());

  auto metadata = IrBuilder::metadataExpr(gmem_tv);
  auto global_address = IrBuilder::getAttrExpr(metadata, "data");
  // As required by the hardware, tensors used by TMA must be in column major
  // that is, stride[0] must be implicitly 1 (therefore omitted)
  auto global_dim =
      // Reverse array to convert from row major to column major
      IrBuilder::reverseArrayExpr(
          IrBuilder::getAttrExpr(metadata, "alloc_size"));
  auto global_strides = IrBuilder::getAttrExpr(metadata, "alloc_stride");
  if (dim > 1) {
    // Reverse array to convert from row major to column major, multiply by
    // element size to convert to bytes, and remove fastest dim as it is assumed
    // to be one.
    std::vector<Val*> strides;
    for (auto i : c10::irange(dim - 1)) {
      strides.push_back(SimplifyingIrBuilder::mulExpr(
          IrBuilder::getItemExpr(global_strides, dim - 2 - i), itemsize));
    }
    global_strides = IrBuilder::arrayExpr(strides);
  } else {
    global_strides = IrBuilder::create<Val>(
        std::vector<int64_t>{},
        ArrayType{std::make_shared<DataType>(DataType::Index), 0});
  }
  auto box_dim =
      // Reverse array to convert from row major to column major
      IrBuilder::reverseArrayExpr(
          IrBuilder::getAttrExpr(metadata, "alloc_size"));
  auto element_strides =
      IrBuilder::arrayExpr(std::vector<Val*>(dim, gmem_tv->fusion()->oneVal()));
  auto descriptor = encodeTensorMapTiled(
      gmem_tv->dtype(),
      global_address,
      global_dim,
      global_strides,
      box_dim,
      element_strides,
      TensorMapInterleave::NoInterleave,
      MmaInputSmemSwizzle::None,
      TensorMapL2Promotion::NoL2Promotion,
      TensorMapFloatOOBFill::NoOOBFill);

  auto coordinate = IrBuilder::arrayExpr(
      std::vector<Val*>(dim, gmem_tv->fusion()->zeroVal()));

  Val* index = nullptr;

  if (is_load) {
    std::stringstream ss;
    ss << "Hopper::CpAsyncBulkTensorTileG2SIndex<" << dim << ">";
    index = IrBuilder::structExpr(
        {{"descriptor", IrBuilder::addressExpr(descriptor)},
         {"coordinate", coordinate},
         {"mbarrier", mbarrier}},
        ss.str());
  } else {
    std::stringstream ss;
    ss << "Hopper::CpAsyncBulkTensorTileS2GIndex<" << dim << ">";
    index = IrBuilder::structExpr(
        {{"descriptor", IrBuilder::addressExpr(descriptor)},
         {"coordinate", coordinate}},
        ss.str());
  }

  index = GpuLower::current()->commonScalarMap().hoistScalar(index, loops);

  return IrBuilder::create<kir::TensorIndex>(gmem_tv, index);
}

} // namespace nvfuser<|MERGE_RESOLUTION|>--- conflicted
+++ resolved
@@ -1991,11 +1991,7 @@
     // See a comment in indexing to allocation domains in
     // getGlobalProducerIndex.
     if (alloc_dom[i]->isReduction() || alloc_dom[i]->isBroadcast() ||
-<<<<<<< HEAD
         alloc_dom[i]->isStride() || alloc_dom[i]->isDeviceDim()) {
-=======
-        alloc_dom[i]->isStride()) {
->>>>>>> fa0742ae
       continue;
     }
 
@@ -2100,11 +2096,7 @@
   for (const auto i : c10::irange(alloc_dom.size())) {
     auto override_it = override_index.find(alloc_dom[i]);
     const bool is_overriden = override_it != override_index.end();
-<<<<<<< HEAD
     if (alloc_dom[i]->isReduction() || alloc_dom[i]->isDeviceDim() ||
-=======
-    if (alloc_dom[i]->isReduction() ||
->>>>>>> fa0742ae
         (alloc_dom[i]->isBroadcast() && !is_overriden)) {
       continue;
     }
