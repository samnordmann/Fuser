--- conflicted
+++ resolved
@@ -7,7 +7,7 @@
 // clang-format on
 
 #include <dynamic_transform.h>
-#include <fusion_executor/executor_kernel_arg.h>
+#include <runtime/executor_kernel_arg.h>
 #include <host_ir/executor.h>
 #include <ir/utils.h>
 #include <runtime/fusion_kernel_runtime.h>
@@ -266,7 +266,22 @@
   }
 }
 
-<<<<<<< HEAD
+void HostIrExecutor::handle(StartCoalescing* start_coalescing) {
+  auto backend = communicator_->getWorld();
+  NVF_ERROR(
+      backend->getBackendName() == "nccl",
+      "ProcessGroupUCC does not implement coalescence");
+  backend->startCoalescing();
+}
+
+void HostIrExecutor::handle(EndCoalescing* end_coalescing) {
+  auto backend = communicator_->getWorld();
+  NVF_ERROR(
+      backend->getBackendName() == "nccl",
+      "ProcessGroupUCC does not implement coalescence");
+  works_[end_coalescing] = backend->endCoalescing();
+}
+
 void HostIrExecutor::handle(kir::IfThenElse* if_then_else) {
   auto predicate =
       expr_evaluator_.evaluate(if_then_else->predicate()->value()).as<bool>();
@@ -276,25 +291,6 @@
     dispatch(expr);
   }
 }
-
-namespace {
-=======
-void HostIrExecutor::handle(StartCoalescing* start_coalescing) {
-  auto backend = communicator_->getWorld();
-  NVF_ERROR(
-      backend->getBackendName() == "nccl",
-      "ProcessGroupUCC does not implement coalescence");
-  backend->startCoalescing();
-}
-
-void HostIrExecutor::handle(EndCoalescing* end_coalescing) {
-  auto backend = communicator_->getWorld();
-  NVF_ERROR(
-      backend->getBackendName() == "nccl",
-      "ProcessGroupUCC does not implement coalescence");
-  works_[end_coalescing] = backend->endCoalescing();
-}
->>>>>>> 84ef4829
 
 void HostIrExecutor::unhandled(Statement* stmt) {
   NVF_ERROR(stmt->isA<Expr>(), stmt, " must be an Expr");
