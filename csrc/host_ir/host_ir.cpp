// clang-format off
/*
 * SPDX-FileCopyrightText: Copyright (c) 2023-present NVIDIA CORPORATION & AFFILIATES.
 * All rights reserved.
 * SPDX-License-Identifier: BSD-3-Clause
 */
// clang-format on

#include <host_ir/container.h>
#include <host_ir/host_ir.h>
#include <ir/builder.h>
#include <ir/builder_passkey.h>
#include <ir/cloner.h>
#include <ir/printer.h>
#include <ir/utils.h>
#include <kernel_ir.h>
#include <multidevice/communication.h>
#include <ops/all_ops.h>

namespace nvfuser {

namespace hir {

HostUnit::HostUnit(IrBuilderPasskey passkey, std::unique_ptr<Fusion> fusion)
    : Expr(passkey), fusion_(std::make_unique<Fusion>(*fusion)) {
  NVF_ERROR(passkey.ir_container_ != nullptr);
  NVF_ERROR(passkey.ir_container_->isA<HostIrContainer>());
}

HostUnit::HostUnit(const HostUnit* src, IrCloner* ir_cloner)
    : Expr(src, ir_cloner),
      fusion_(std::make_unique<Fusion>(*src->fusion_to_execute())) {}

NVFUSER_DEFINE_CLONE_AND_CREATE(HostUnit)

std::string HostUnit::toString(int indent_size) const {
  std::stringstream ss;
  ss << toInlineString(indent_size) << ": Inputs={";
  std::for_each(
      fusion_to_execute()->inputs().begin(),
      fusion_to_execute()->inputs().end(),
      [&ss](auto input) { ss << input->toString(0) << ", "; });
  ss << "} -> Outputs={";
  std::for_each(
      fusion_to_execute()->outputs().begin(),
      fusion_to_execute()->outputs().end(),
      [&ss](auto output) { ss << output->toString(0) << ", "; });
  ss << "}";
  fusion_->print(ss, false);
  return ss.str();
}

// TODO: implement better ?
std::string HostUnit::toInlineString(int indent_size) const {
  std::stringstream ss;
  ss << "HostUnit" << name();
  return ss.str();
}

// TODO: implement
bool HostUnit::sameAs(const Statement* other) const {
  return false;
}

PostOnStream::PostOnStream(
    IrBuilderPasskey passkey,
    Expr* host_op,
    std::vector<Val*> inputs,
    std::vector<Val*> outputs)
    : Expr(passkey, std::move(inputs), std::move(outputs), {host_op}) {
  NVF_ERROR(passkey.ir_container_ != nullptr);
  NVF_ERROR(
      passkey.ir_container_->isA<HostIrContainer>(),
      this,
      "must be registered in a HostIrContainer");
  NVF_ERROR(
      (host_op->isA<HostUnit>()), "wrong host op type: ", host_op->toString());
  if (host_op->isA<HostUnit>()) {
    NVF_ERROR(
        this->inputs().size() ==
        host_op->as<HostUnit>()->fusion_to_execute()->inputs().size());
    NVF_ERROR(
        this->outputs().size() ==
        host_op->as<HostUnit>()->fusion_to_execute()->outputs().size());
    // TODO: harden the assert checks with smth like
    // for (int i : c10::irange(inputs.size())) {
    //     NVF_ERROR(inputs.at(i)->sameAs(executable_fusion->inputs().at(i)));
    // }
    // for (int i : c10::irange(outputs.size())) {
    //     NVF_ERROR(outputs.at(i)->sameAs(executable_fusion->outputs().at(i)));
    // }
  }
}

NVFUSER_DEFINE_CLONE_AND_CREATE(PostOnStream)

std::string PostOnStream::toString(int indent_size) const {
  std::stringstream ss;
  indent(ss, indent_size) << "PostOnStream ("
                          << hostOpToPost()->toInlineString(0) << ", "
                          << "Inputs:{";
  std::for_each(inputs().begin(), inputs().end(), [&ss](auto input) {
    ss << input->toString(0) << ", ";
  });
  ss << "}, Outputs:{";
  std::for_each(outputs().begin(), outputs().end(), [&ss](auto output) {
    ss << output->toString(0) << ", ";
  });
  ss << "})" << std::endl;
  return ss.str();
}

std::string PostOnStream::toInlineString(int indent_size) const {
  NVF_CHECK(false, "Can not be printed inline");
}

// TODO: implement
bool PostOnStream::sameAs(const Statement* other) const {
  return false;
}

Stream::Stream(IrBuilderPasskey passkey, Val* index)
    : Val(passkey, ValType::Stream), index_(index) {}

Stream::Stream(const Stream* src, IrCloner* ir_cloner)
    : Val(src, ir_cloner), index_(src->index()) {}

NVFUSER_DEFINE_CLONE(Stream)

std::string Stream::toString(int indent_size) const {
  std::stringstream ss;
  indent(ss, indent_size) << "Stream ";
  if (index() == nullptr) {
    ss << name();
  } else {
    ss << index()->toInlineString();
  }
  return ss.str();
}

std::string Stream::toInlineString(int indent_size) const {
  return toString(indent_size);
}

bool Stream::sameAs(const Statement* other) const {
  if (other == this) {
    return true;
  }
  if (!other->isA<Stream>()) {
    return false;
  }

  const auto* other_stream = other->as<Stream>();
  return index() != nullptr && index() == other_stream->index();
}

SetCurrentStream::SetCurrentStream(IrBuilderPasskey passkey, Stream* stream)
    : Expr(passkey, {stream}, {}, {stream}) {
  NVF_ERROR(passkey.ir_container_ != nullptr);
  NVF_ERROR(passkey.ir_container_->isA<HostIrContainer>());
}

NVFUSER_DEFINE_CLONE_AND_CREATE(SetCurrentStream)

std::string SetCurrentStream::toString(int indent_size) const {
  std::stringstream ss;
  indent(ss, indent_size) << "SetCurrentStream to " << stream()->toString()
                          << std::endl;
  return ss.str();
}

// TODO: implement better ?
std::string SetCurrentStream::toInlineString(int indent_size) const {
  NVF_CHECK(false, "Cannot be printed inline");
}

// TODO: implement
bool SetCurrentStream::sameAs(const Statement* other) const {
  return false;
}

<<<<<<< HEAD
Wait::Wait(IrBuilderPasskey passkey, Expr* expr)
    : Expr(passkey, {}, {}, {expr}) {
=======
Wait::Wait(IrBuilderPasskey passkey, Communication* communication)
    : Expr(passkey, {}, {}, {communication}) {
  NVF_ERROR(passkey.ir_container_ != nullptr);
>>>>>>> 996a22c5
  NVF_ERROR(
      passkey.ir_container_->isA<HostIrContainer>(),
      this,
      "must be registered in a HostIrContainer");
  NVF_ERROR(
      (expr->isOneOf<Communication, P2PCommunication>()),
      expr,
      "must be a Communication or a P2PCommunication");
}

NVFUSER_DEFINE_CLONE_AND_CREATE(Wait)

std::string Wait::toString(int indent_size) const {
  std::stringstream ss;
  indent(ss, indent_size) << "Wait Communication " << communication()->name()
                          << std::endl;
  return ss.str();
}

// TODO: implement better ?
std::string Wait::toInlineString(int indent_size) const {
  NVF_CHECK(false, "Cannot be printed inline");
}

// TODO: implement
bool Wait::sameAs(const Statement* other) const {
  return false;
}

Synchronize::Synchronize(IrBuilderPasskey passkey, Stream* stream)
    : Expr(passkey, {}, {}, {stream}) {
  NVF_ERROR(passkey.ir_container_ != nullptr);
  NVF_ERROR(
      passkey.ir_container_->isA<HostIrContainer>(),
      this,
      "must be registered in a HostIrContainer");
}

NVFUSER_DEFINE_CLONE_AND_CREATE(Synchronize)

std::string Synchronize::toString(int indent_size) const {
  std::stringstream ss;
  indent(ss, indent_size) << "Synchronize " << stream() << std::endl;
  return ss.str();
}

std::string Synchronize::toInlineString(int indent_size) const {
  NVF_CHECK(false, "Cannot be printed inline");
}

// TODO: implement
bool Synchronize::sameAs(const Statement* other) const {
  return false;
}

} // namespace hir

} // namespace nvfuser<|MERGE_RESOLUTION|>--- conflicted
+++ resolved
@@ -179,14 +179,9 @@
   return false;
 }
 
-<<<<<<< HEAD
 Wait::Wait(IrBuilderPasskey passkey, Expr* expr)
     : Expr(passkey, {}, {}, {expr}) {
-=======
-Wait::Wait(IrBuilderPasskey passkey, Communication* communication)
-    : Expr(passkey, {}, {}, {communication}) {
-  NVF_ERROR(passkey.ir_container_ != nullptr);
->>>>>>> 996a22c5
+  NVF_ERROR(passkey.ir_container_ != nullptr);
   NVF_ERROR(
       passkey.ir_container_->isA<HostIrContainer>(),
       this,
