--- conflicted
+++ resolved
@@ -52,16 +52,12 @@
     std::vector<Val*> inputs,
     std::vector<Val*> outputs)
     : Expr(passkey, std::move(inputs), std::move(outputs), {host_op}) {
-<<<<<<< HEAD
-  NVF_ERROR(passkey.ir_container_->isA<hir::HostIrContainer>()); // NOLINT
-=======
   NVF_ERROR(
       passkey.ir_container_->isA<hir::HostIrContainer>(), // NOLINT
       this,
       "must be registered in a HostIrContainer");
   NVF_ERROR(
       (host_op->isOneOf<HostUnit, Communication>()), "wrong host op type");
->>>>>>> 8baa5505
   if (host_op->isA<HostUnit>()) {
     NVF_ERROR(
         this->inputs().size() ==
@@ -69,8 +65,6 @@
     NVF_ERROR(
         this->outputs().size() ==
         host_op->as<HostUnit>()->fusion_to_execute()->outputs().size());
-<<<<<<< HEAD
-=======
     // TODO: harden the assert checks with smth like
     // for (int i : c10::irange(inputs.size())) {
     //     NVF_ERROR(inputs.at(i)->sameAs(executable_fusion->inputs().at(i)));
@@ -78,7 +72,6 @@
     // for (int i : c10::irange(outputs.size())) {
     //     NVF_ERROR(outputs.at(i)->sameAs(executable_fusion->outputs().at(i)));
     // }
->>>>>>> 8baa5505
   } else if (host_op->isA<Communication>()) {
     NVF_ERROR(
         this->inputs().size() == 1,
@@ -87,17 +80,6 @@
         this->outputs().size() == 1,
         "Communication must have exactly one output");
   }
-<<<<<<< HEAD
-  // TODO: harden the assert checks with smth like
-  // for (int i : c10::irange(inputs.size())) {
-  //     // NVF_ERROR(inputs.at(i)->sameAs(executable_fusion->inputs().at(i)));
-  // }
-  // for (int i : c10::irange(outputs.size())) {
-  //     //
-  //     NVF_ERROR(outputs.at(i)->sameAs(executable_fusion->outputs().at(i)));
-  // }
-=======
->>>>>>> 8baa5505
 }
 
 NVFUSER_DEFINE_CLONE_AND_CREATE(PostOnStream)
@@ -105,15 +87,9 @@
 std::string PostOnStream::toString(int indent_size) const {
   int indent_increment = 2;
   std::stringstream ss;
-<<<<<<< HEAD
-  indent(ss, indent_size) << "PostOnStream the operation :{\n";
-  indent(ss, indent_size) << hostOpToPost()->toString();
-  indent(ss, indent_size) << "\n}, taking inputs: {";
-=======
   indent(ss, indent_size) << "PostOnStream the operation :{" << std::endl;
   indent(ss, indent_size) << hostOpToPost();
   indent(ss, indent_size) << std::endl << "}, taking inputs: {";
->>>>>>> 8baa5505
   for (auto input : inputs()) {
     indent(ss, indent_size + indent_increment)
         << input->toString(indent_size + indent_increment) << std::endl;
