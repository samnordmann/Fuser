// clang-format off
/*
 * SPDX-FileCopyrightText: Copyright (c) 2023-present NVIDIA CORPORATION & AFFILIATES.
 * All rights reserved.
 * SPDX-License-Identifier: BSD-3-Clause
 */
// clang-format on
#pragma once

#include <dispatch.h>
#include <expr_evaluator.h>
#include <host_ir/container.h>
#include <host_ir/host_ir.h>
#include <multidevice/communicator.h>
#include <runtime/executor.h>
#include <runtime/fusion_executor_cache.h>

#include <c10/cuda/CUDAStream.h>

namespace nvfuser {

namespace hir {

/*
a HostIrExecutor executes a host programs represented through a HostIrContainer
It is instantiated with the desired HostIrContainer, and runs the Host program
with concrete inputs by calling the method runWithInput.

For now HostIrExecutor is an interpreter; later we could rather compile host
code.

Note: most of the implementation is copy pasted for MultiDeviceExecutor. This
duplication will be resolved in the future.
*/

// Set of parameters that control the behavior of HostIrExecutor
struct HostIrExecutorParams {
  // Experimental: whether to use FusionExecutorCache rather than
  // FusionExecutor.
  bool use_fusion_executor_cache = false;
  // Experimental: whether to apply auto-scheduling in FusionExecutorCache if
  // use_fusion_executor_cache=true. WAR: temporary hack mainly use for
  // development
  bool skip_auto_scheduling = false;
  // Experimental: whether to cache fusion executor. WAR: avoid recompilation
  // but implicitely assumes that the input shape don't change over iterations
  bool cache_fusion_executor = false;
};

class HostIrExecutor final : public OptOutDispatch {
 public:
  HostIrExecutor(
      std::unique_ptr<HostIrContainer> container,
      Communicator* communicator = nullptr,
      HostIrExecutorParams = HostIrExecutorParams());
  std::vector<at::Tensor> runWithInput(
      std::unordered_map<Val*, c10::IValue> val_to_IValue);

  const std::vector<Val*>& inputs() {
    return container_->inputs();
  }

  std::ostream& print(std::ostream& os) const {
    return container_->print(os);
  };

  const auto& getFusionExecutorCaches() {
    return fec_;
  };

  const auto& getCudaStreams() {
    return streams_;
  }

 private:
  using OptOutDispatch::handle;
  void handle(SetCurrentStream* set_current_stream) override;
  void handle(Synchronize* synchronize) override;
  void handle(PostOnStream* post_ir) override;
  void handle(Communication* communication) override;
  void handle(P2PCommunication* communication) override;
  void handle(Wait* wait) override;
  void handle(ForLoop* for_loop) override;
<<<<<<< HEAD
  void handle(SliceOp* slice_op) override;
  void handle(MatmulOp* matmul_op) override;
  void handle(SelectOp* select_op) override;
  void handle(StartCoalescing* start_coalescing) override;
  void handle(EndCoalescing* end_coalescing) override;
=======
  void unhandled(Statement* stmt) override;
>>>>>>> b4fa779a

  c10::cuda::CUDAStream getCUDAStream(Stream* stream);

  std::unique_ptr<HostIrContainer> container_;
  Communicator* communicator_;
  HostIrExecutorParams params_;
  // Stores concrete computed values
  ExpressionEvaluator expr_evaluator_;
  // Cache Fusions, FusionExecutors
  std::unordered_map<HostUnit*, FusionExecutor> fe_;
  std::unordered_map<HostUnit*, FusionExecutorCache> fec_;
  using StreamKey = std::variant<int64_t, Stream*>;
  std::unordered_map<StreamKey, c10::cuda::CUDAStream> streams_;
  std::unordered_map<Expr*, c10::intrusive_ptr<c10d::Work>> works_;
};

} // namespace hir

} // namespace nvfuser<|MERGE_RESOLUTION|>--- conflicted
+++ resolved
@@ -81,15 +81,9 @@
   void handle(P2PCommunication* communication) override;
   void handle(Wait* wait) override;
   void handle(ForLoop* for_loop) override;
-<<<<<<< HEAD
-  void handle(SliceOp* slice_op) override;
-  void handle(MatmulOp* matmul_op) override;
-  void handle(SelectOp* select_op) override;
   void handle(StartCoalescing* start_coalescing) override;
   void handle(EndCoalescing* end_coalescing) override;
-=======
   void unhandled(Statement* stmt) override;
->>>>>>> b4fa779a
 
   c10::cuda::CUDAStream getCUDAStream(Stream* stream);
 
