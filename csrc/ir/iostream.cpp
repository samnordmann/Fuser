--- conflicted
+++ resolved
@@ -10,11 +10,7 @@
 
 #include <device_lower/utils.h>
 #include <fusion.h>
-<<<<<<< HEAD
-#include <host_ir_container.h>
-=======
 #include <host_ir/container.h>
->>>>>>> b0204158
 #include <instrumentation.h>
 #include <ir/all_nodes.h>
 #include <ir/utils.h>
@@ -89,22 +85,14 @@
   // host_fusion declaration
   os() << "\nHOST FUSION (";
   for (auto in : host_fusion->inputs()) {
-<<<<<<< HEAD
     os() << in->toString(indent_size);
-=======
-    os() << in->toString(indent_size_);
->>>>>>> b0204158
     if (in != host_fusion->inputs().back()) {
       os() << ", ";
     }
   }
   os() << ") -> (";
   for (auto out : host_fusion->outputs()) {
-<<<<<<< HEAD
     os() << out->toString(indent_size);
-=======
-    os() << out->toString(indent_size_);
->>>>>>> b0204158
     if (out != host_fusion->outputs().back()) {
       os() << ", ";
     }
@@ -112,20 +100,12 @@
   os() << ") :\n";
 
   // host_fusion body
-<<<<<<< HEAD
   indent_size++;
   // for (auto expr : host_fusion->unordered_exprs()) {
   for (auto expr : host_fusion->topLevelExprs()) {
     os() << expr->toString(indent_size);
   }
   indent_size--;
-=======
-  indent_size_++;
-  for (auto expr : host_fusion->topLevelExprs()) {
-    os() << expr->toString(indent_size_);
-  }
-  indent_size_--;
->>>>>>> b0204158
   os() << "END.\n\n";
 }
 
