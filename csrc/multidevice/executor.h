--- conflicted
+++ resolved
@@ -87,11 +87,7 @@
   MultiDeviceExecutor(
       std::unique_ptr<Fusion> fusion,
       Communicator& comm,
-<<<<<<< HEAD
-      bool auto_schedule = false);
-=======
       MultiDeviceExecutorParams params = MultiDeviceExecutorParams());
->>>>>>> 4df003a5
 
   // Run the fusion on several devices with the given global inputs
   std::vector<at::Tensor> runWithInput(const std::vector<c10::IValue>& inputs);
@@ -136,25 +132,14 @@
   std::unique_ptr<SegmentedFusion> staged_fusion_;
   // Stores the order in which the pipeline's stage should be executed
   RuntimeWorkSpace workspace;
-<<<<<<< HEAD
-  // Cache FusionsExecutorCache
-  std::unordered_map<SegmentedGroup*, std::unique_ptr<FusionExecutorCache>>
-      fec_;
-=======
   // Cache Fusions, FusionExecutors, and Communications
   std::unordered_map<SegmentedGroup*, FusionExecutor> fe_;
   std::unordered_map<SegmentedGroup*, FusionExecutorCache> fec_;
->>>>>>> 4df003a5
   // Cache whether a SegmentedGroup should be run by the current device
   std::unordered_map<SegmentedGroup*, bool> should_run_;
   // Cache whether a SegmentedGroup requires inter-device communication
   std::unordered_map<SegmentedGroup*, bool> is_resharding_;
-<<<<<<< HEAD
-  // Whether to apply auto-scheduling in FusionExecutorCache
-  bool auto_schedule_ = false;
-=======
   MultiDeviceExecutorParams params_;
->>>>>>> 4df003a5
 };
 
 } // namespace nvfuser
