// clang-format off
/*
 * SPDX-FileCopyrightText: Copyright (c) 2023-present NVIDIA CORPORATION & AFFILIATES.
 * All rights reserved.
 * SPDX-License-Identifier: BSD-3-Clause
 */
// clang-format on
#ifdef NVFUSER_DISTRIBUTED
#pragma once

#include <c10/core/DeviceType.h>
#include <exceptions.h>
#include <fusion.h>
#include <fusion_segmenter.h>
#include <multidevice/communication.h>
#include <multidevice/communicator.h>
#include <multidevice/multidevice.h>

namespace nvfuser {

/*
  The MultiDeviceExecutor executes a Fusion on a multi-device setting.
  It is instantiated from a Fusion and a Communicator.
<<<<<<< HEAD
=======

  The Fusion must be scheduled prior to the instantiation of the
  MultiDeviceExecutor. One can use the multidevice scheduling API to specify
  the desired tensor sharding. It is composed of two aspects:
    *) Set each tensor's DeviceMesh, through TensorView::setDeviceMesh
    *) parallelize each tensor axis, possibly with the multidevice sharding
       parallel type ParallelType::DIDx

  We make the following assumptions on the Fusion:
  - Only the outmost (non-reduction) axis is allowed to be parallelized
    with ParallelType::DIDx. Moreover, this axis cannot be split/merged.
  - We only support 1D device meshes for now
  - We only support TensorView, not Scalars
  - We only support static shapes

  Summary of the different steps performed by the MultiDeviceExecutor:
  I. At instantiation:
  - resharding "Set" exprs are automatically inserted in the fusion where a
    network communication is needed. See the function insertReshardings.
  - the Fusion is segmented into segments which can be of two types:
      1) compute segments, composed of non-Resharding expressions only,
         that can be purely execute on a single device
      or
      2) communication, composed of exactly one resharding expression, which
         can be either a "Set" or "Reduce" Exprs.
  - the runtime order of execution of the different segments is computed in
    prepareRuntimeOrder

  II. At runtime, through the method runWithInput:
  - allocateRecvBuffers allocates on each device the necessary buffers to
    store the data received from network communications
  - Each (compute or comm) segment is executed separately, in order:
    1) each compute segment is transformed into a fusion, compiled and executed
       on a single device, see postKernel
    2) each comm segment is lowered into a series of communications (defined in
       multidevice/communications.h) and are posted on the stream.
       "Wait" primitives are also posted on the stream.

  TODOS:
  *) the MultiDeviceExecutor should be integrated into FusionExecutorCache.
  *) The different steps should be divided into compilation, allocation,
     runtime etc. This will be done along the way when we will have better
     symbolic representation of the multidevice modules
  *) Allocation of buffers needs to be reimplemented
  *) Need to work on auto-scheduling, in particular, to combine inter-/intra-
     device scheduling.
>>>>>>> b5e55b6c
*/
class MultiDeviceExecutor {
 public:
  MultiDeviceExecutor(std::unique_ptr<Fusion> fusion, Communicator& comm);

  // Run the fusion on several devices with the given global inputs
  std::vector<at::Tensor> runWithInput(const std::vector<c10::IValue>& inputs);

  // Returns the Communicator
  Communicator* comm() const {
    return &comm_;
  }

  // Returns the Fusion
<<<<<<< HEAD
  auto fusion() const {
=======
  auto completeFusion() const {
>>>>>>> b5e55b6c
    return staged_fusion_->completeFusion();
  }

  // check if the runtime is valid returns an error msg.
  // An empty message means that the runtime is valid
  std::string validate() const;

<<<<<<< HEAD
  //! Print to default debugging output stream
  std::ostream& print();

=======
>>>>>>> b5e55b6c
 private:
  // execute locally a SegmentedGroup that does not involve inter-device
  // communication
  void postKernel(SegmentedGroup* group);
  // execute a SegmentedGroup representing inter-device communication
  void postCommunication(SegmentedGroup* group);

  // allocate inter-device communication recv buffers
  std::unordered_map<Val*, c10::IValue> allocateRecvBuffers(
      std::vector<c10::IValue> global_inputs_IValues);

  // Stores concrete computed values,
  std::unordered_map<Val*, c10::IValue> val_to_IValue_;

  // holds the Communicator to be used for execution
  Communicator& comm_;
  // holds the fusion after segmentation at the inter-device communications
  // Each SegmentedGroup represents a pipeline's stage, and can be either
  // 1) a Fusion which doesn't involve inter-device communication
  // 2) a Fusion comprised of one Expr, representing inter-device communication
  std::unique_ptr<SegmentedFusion> staged_fusion_;
  // Stores the order in which the pipeline's stage should be executed
<<<<<<< HEAD
  std::vector<SegmentedGroup*> group_run_order_;
  // Cache Fusions, FusionExecutors, and Communications
  std::unordered_map<SegmentedGroup*, std::unique_ptr<FusionExecutor>> fe_;
  std::unordered_map<SegmentedGroup*, std::unique_ptr<Fusion>> fusions_;
  std::unordered_map<
      SegmentedGroup*,
      std::vector<std::shared_ptr<Communication>>>
      communications_;
  // Cache whether a SegmentedGroup should be run by the current device
  std::unordered_map<SegmentedGroup*, bool> should_run_;
  // Cache whether a SegmentedGroup requires inter-device communication
  std::map<SegmentedGroup*, bool> is_resharding_;
=======
  RuntimeWorkSpace workspace;
  // Cache Fusions, FusionExecutors, and Communications
  std::unordered_map<SegmentedGroup*, std::unique_ptr<FusionExecutor>> fe_;
  std::unordered_map<SegmentedGroup*, std::unique_ptr<Fusion>> fusions_;
  // Cache whether a SegmentedGroup should be run by the current device
  std::unordered_map<SegmentedGroup*, bool> should_run_;
  // Cache whether a SegmentedGroup requires inter-device communication
  std::unordered_map<SegmentedGroup*, bool> is_resharding_;
>>>>>>> b5e55b6c
};

} // namespace nvfuser

#endif<|MERGE_RESOLUTION|>--- conflicted
+++ resolved
@@ -21,8 +21,6 @@
 /*
   The MultiDeviceExecutor executes a Fusion on a multi-device setting.
   It is instantiated from a Fusion and a Communicator.
-<<<<<<< HEAD
-=======
 
   The Fusion must be scheduled prior to the instantiation of the
   MultiDeviceExecutor. One can use the multidevice scheduling API to specify
@@ -69,7 +67,6 @@
   *) Allocation of buffers needs to be reimplemented
   *) Need to work on auto-scheduling, in particular, to combine inter-/intra-
      device scheduling.
->>>>>>> b5e55b6c
 */
 class MultiDeviceExecutor {
  public:
@@ -84,11 +81,7 @@
   }
 
   // Returns the Fusion
-<<<<<<< HEAD
-  auto fusion() const {
-=======
   auto completeFusion() const {
->>>>>>> b5e55b6c
     return staged_fusion_->completeFusion();
   }
 
@@ -96,12 +89,9 @@
   // An empty message means that the runtime is valid
   std::string validate() const;
 
-<<<<<<< HEAD
   //! Print to default debugging output stream
   std::ostream& print();
 
-=======
->>>>>>> b5e55b6c
  private:
   // execute locally a SegmentedGroup that does not involve inter-device
   // communication
@@ -124,20 +114,6 @@
   // 2) a Fusion comprised of one Expr, representing inter-device communication
   std::unique_ptr<SegmentedFusion> staged_fusion_;
   // Stores the order in which the pipeline's stage should be executed
-<<<<<<< HEAD
-  std::vector<SegmentedGroup*> group_run_order_;
-  // Cache Fusions, FusionExecutors, and Communications
-  std::unordered_map<SegmentedGroup*, std::unique_ptr<FusionExecutor>> fe_;
-  std::unordered_map<SegmentedGroup*, std::unique_ptr<Fusion>> fusions_;
-  std::unordered_map<
-      SegmentedGroup*,
-      std::vector<std::shared_ptr<Communication>>>
-      communications_;
-  // Cache whether a SegmentedGroup should be run by the current device
-  std::unordered_map<SegmentedGroup*, bool> should_run_;
-  // Cache whether a SegmentedGroup requires inter-device communication
-  std::map<SegmentedGroup*, bool> is_resharding_;
-=======
   RuntimeWorkSpace workspace;
   // Cache Fusions, FusionExecutors, and Communications
   std::unordered_map<SegmentedGroup*, std::unique_ptr<FusionExecutor>> fe_;
@@ -146,7 +122,6 @@
   std::unordered_map<SegmentedGroup*, bool> should_run_;
   // Cache whether a SegmentedGroup requires inter-device communication
   std::unordered_map<SegmentedGroup*, bool> is_resharding_;
->>>>>>> b5e55b6c
 };
 
 } // namespace nvfuser
