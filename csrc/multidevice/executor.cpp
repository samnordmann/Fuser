--- conflicted
+++ resolved
@@ -13,10 +13,6 @@
 #include <multidevice/device_mesh.h>
 #include <multidevice/executor.h>
 #include <multidevice/lower_communication.h>
-<<<<<<< HEAD
-#include <multidevice/pipeline.h>
-=======
->>>>>>> c7bb6d40
 #include <multidevice/utils.h>
 
 namespace nvfuser {
@@ -46,9 +42,9 @@
 
   for (auto tv : ir_utils::filterByType<TensorView>(fusion_copy->vals())) {
     tv->setMemoryType(MemoryType::Global);
-    for (auto i : c10::irange(tv->domain()->nDims())) {
-      tv->axis(i)->parallelize(ParallelType::Serial);
-    }
+    // for (auto i : c10::irange(tv->domain()->nDims())) {
+    //   tv->axis(i)->parallelize(ParallelType::Serial);
+    // }
   }
 
   return std::
@@ -167,39 +163,12 @@
   // placeholder for storing the group's outputs
   std::vector<at::Tensor> outputs;
 
-<<<<<<< HEAD
-  // Compile the stage and either execute it or allocate output buffers
-  // if the stage is configured to be autoscheduled, use FusionExecutorCache,
-  // otherwise use FusionExecutor
-  if (stage->descriptor()->auto_schedule) {
-    // Check if the executor has been cached. If not, create and cache it
-    if (fec_.find(stage) == fec_.end()) {
-      fec_.emplace(
-          stage,
-          std::make_unique<FusionExecutorCache>(
-              runtime_.pipeline_->stageToFusion(stage)));
-    }
-    // Run the stage to get concrete outputs or placeholders
-    outputs = fec_[stage]->runFusionWithInputs(stage_input_IValues);
-
-  } else {
-    // Check if the executor has been cached. If not, create and cache it
-    if (fe_.find(stage) == fe_.end()) {
-      fe_.emplace(stage, std::make_unique<FusionExecutor>());
-      fe_[stage]->compileFusion(
-          runtime_.pipeline_->stageToFusion(stage).get(), stage_input_IValues);
-    } 
-    // Run the stage to get concrete outputs or placeholders
-    // TODO: deal with aliases I/O. For example if the stage is empty, i.e., Inputs=Outputs, we need to handle them anyway
-    outputs = fe_[stage]->runFusion(stage_input_IValues);
-=======
   // Compile the group and execute it with FusionExecutor
   // Check if the executor has been cached. If not, create and cache it
   if (fe_.find(group) == fe_.end()) {
     fe_.emplace(group, std::make_unique<FusionExecutor>());
     fusions_.emplace(group, pipeline_->makeFusion(group));
     fe_[group]->compileFusion(fusions_.at(group).get(), group_input_IValues);
->>>>>>> c7bb6d40
   }
   outputs = fe_[group]->runFusion(group_input_IValues);
 
