// clang-format off
/*
 * SPDX-FileCopyrightText: Copyright (c) 2023-present NVIDIA CORPORATION & AFFILIATES.
 * All rights reserved.
 * SPDX-License-Identifier: BSD-3-Clause
 */
// clang-format on
#include <ATen/cuda/CUDAContext.h>
#include <device_lower/utils.h>
#include <fusion_segmenter.h>
#include <ir/utils.h>
#include <multidevice/device_mesh.h>
#include <multidevice/executor.h>
#include <multidevice/lower_communication.h>
#include <multidevice/utils.h>

namespace nvfuser {

namespace {

// returns a copied fusion where the original outputs have been replaced by
// the ones given as argument
std::unique_ptr<Fusion> copyFusionAndChangeOutputs(
    Fusion* fusion,
    const std::vector<Val*>& outputs) {
  std::unique_ptr<Fusion> fusion_copy = std::make_unique<Fusion>();
  std::unordered_map<Val*, Val*> copy_to_original_map;
  auto original_to_copy_cloner = Fusion::copy(fusion, fusion_copy.get());

  auto original_outputs = fusion_copy->outputs();

  // Remove original outputs
  std::for_each(
      original_outputs.begin(), original_outputs.end(), [&](auto& output) {
        fusion_copy->removeOutput(output);
      });

  // Add new outputs
  std::for_each(outputs.begin(), outputs.end(), [&](Val* const& output) {
    fusion_copy->addOutput(original_to_copy_cloner.clone(output));
  });

  return fusion_copy;
}

} // namespace

MultiDeviceExecutor::MultiDeviceExecutor(
    std::unique_ptr<Fusion> fusion,
    Communicator& comm,
    MultiDeviceExecutorParams params)
    : comm_(comm), params_(params) {
  propagateShardings(fusion.get());
  insertReshardings(fusion.get());
  insertShardedAxisReordering(fusion.get());
  SegmentCandidateFinderOptions options{
      .run_translate_welford = false,
      .run_combine_reductions = false,
      .run_herrmann_merge = true,
      .run_final_merge = true,
      .only_segment_resharding_exprs = true};

  staged_fusion_ =
      SegmentCandidateFinder::segment(std::move(fusion), nullptr, options);

  for (auto group : staged_fusion_->groups()) {
    NVF_ERROR(!group->exprs().empty(), "invalid segmentation");
    is_resharding_[group] = std::any_of(
        group->exprs().begin(), group->exprs().end(), [](auto expr) {
          return isResharding(expr);
        });
    NVF_ERROR(
        !is_resharding_[group] || group->exprs().size() == 1,
        "Communications cannot be fused");
    auto expr = group->exprs().at(0);
    should_run_[group] = involvedDevices(expr).count(comm_.deviceId());
  }
  // prepare the order in which to launch the kernels/comms
  prepareRuntimeOrder(staged_fusion_.get(), workspace);

  // Allocator setup
  // vals_to_allocate_ stores the tensors that need to be allocated at runtime,
  // which correspond to the destination buffers of interdevice communications.
  // TODO: reuse allocated buffers and support inplace collectives
  for (SegmentedGroup* group : staged_fusion_->groups()) {
    if (is_resharding_[group]) {
      NVF_ERROR(group->exprs().size() == 1);
      NVF_ERROR(group->exprs().at(0)->outputs().size() == 1);
      auto val = group->exprs().at(0)->outputs().at(0);
      NVF_ERROR(val->isA<TensorView>());
      auto tv = val->as<TensorView>();
      NVF_ERROR(tv->hasDeviceMesh());
      if (tv->getDeviceMesh().has(comm_.deviceId())) {
        vals_to_allocate_.push_back(val);
      }
    }
  }
  allocator_fusion_ =
      copyFusionAndChangeOutputs(completeFusion(), vals_to_allocate_);
}

void MultiDeviceExecutor::postKernel(
    SegmentedGroup* group,
    const LaunchParams& launch_params) {
  if (!should_run_.at(group)) {
    return;
  }
  // get the IValues corresponding to the group's input
  std::vector<c10::IValue> group_input_IValues;
  for (auto& input : group->inputs()) {
    NVF_ERROR(
        val_to_IValue_.find(input) != val_to_IValue_.end(),
        "Device ",
        comm_.deviceId(),
        " has no buffer associated with Val ",
        input,
        " for handling group ",
        toString(group));
    NVF_ERROR(val_to_IValue_.at(input).isTensor());
    group_input_IValues.push_back(val_to_IValue_.at(input));
  }

  // placeholder for storing the group's outputs
  std::vector<at::Tensor> outputs;

  // Compile the group and execute it with FusionExecutor
  // Check if the executor has been cached. If not, create and cache it
  if (params_.use_fusion_executor_cache) {
    auto fusion = staged_fusion_->makeFusion(group).second;
    fec_.try_emplace(
        group, std::move(fusion), 0, !params_.skip_auto_scheduling);
    outputs = fec_.at(group).runFusionWithInputs(group_input_IValues);
  } else {
    auto [it, has_emplaced] = fe_.try_emplace(group);
    auto& fe = it->second;
    if (has_emplaced) {
      auto fusion = staged_fusion_->makeFusion(group).second;
      fe.compileFusion(fusion.get(), group_input_IValues, launch_params);
    }
    outputs = fe.runFusion(group_input_IValues, launch_params);
    if (!params_.cache_fusion_executor) {
      fe_.erase(group);
    }
  }

  // Store the outputs in the context
  for (auto output_idx : c10::irange(outputs.size())) {
    val_to_IValue_[group->outputs().at(output_idx)] = outputs.at(output_idx);
  }
}

void MultiDeviceExecutor::postResharding(SegmentedGroup* group) {
  // Lower the group into a vector of Communications
  NVF_ERROR(
      group->exprs().size() == 1,
      "Communication segments must contain only one Expr");
  auto expr = group->exprs().at(0);
  NVF_ERROR(
      expr->inputs().size() == 1, "Communication must have exactly one input");
  NVF_ERROR(
      expr->outputs().size() == 1,
      "Communication must have exactly one output");

  auto communications = lowerCommunication(comm_.deviceId(), expr);

  // Compute input_tensor and output_tensor.
  auto input_val = expr->inputs().at(0);
  auto output_val = expr->outputs().at(0);
  at::Tensor input_tensor;
  if (val_to_IValue_.find(input_val) != val_to_IValue_.end()) {
    input_tensor = val_to_IValue_.at(input_val).toTensor();
  }
  at::Tensor output_tensor;
  if (val_to_IValue_.find(output_val) != val_to_IValue_.end()) {
    output_tensor = val_to_IValue_.at(output_val).toTensor();
  }

  // post and wait communications
<<<<<<< HEAD
  for (auto communication : communications) {
    auto backend = comm_.getBackendForTeam(communication->params().team, std::nullopt);
    auto work = postCommunication(communication, comm_.deviceId(), backend);
    if (work) {
=======
  for (Communication* communication : communications) {
    c10::intrusive_ptr<c10d::Backend> backend =
        comm_.getBackendForTeam(communication->params().team, std::nullopt);
    c10::intrusive_ptr<c10d::Work> work = postSingleCommunication(
        communication, comm_.deviceId(), backend, input_tensor, output_tensor);
    if (work != nullptr) {
>>>>>>> b0204158
      work->wait();
    }
  }
}

std::vector<at::Tensor> MultiDeviceExecutor::runWithInput(
    const std::vector<c10::IValue>& inputs,
    const LaunchParams& launch_params) {
  // make sure the communicator can run the Fusion (e.g. there is enough GPUs,
  // etc)
  auto error_msg = validate();
  NVF_ERROR(error_msg.empty(), error_msg);

  // Make sure inputs align at global boundary.
  NVF_ERROR(
      inputs.size() == staged_fusion_->inputs().size(),
      "Wrong number of inputs");

  auto allocations =
      allocOutputSpace(inputs, allocator_fusion_.get(), comm()->device());
  NVF_ERROR(vals_to_allocate_.size() == allocations.size());
  for (auto i : c10::irange(allocations.size())) {
    val_to_IValue_[vals_to_allocate_.at(i)] = allocations.at(i);
  }

  // process input values:
  for (auto input_idx : c10::irange(inputs.size())) {
    val_to_IValue_[staged_fusion_->inputs().at(input_idx)] =
        inputs.at(input_idx);
  }

  // Run through the groups to launch kernels and comms
  for (auto group : workspace.group_run_order) {
    if (!is_resharding_.at(group)) {
      postKernel(group, launch_params);
    } else {
      postResharding(group);
    }
  }

  // Collect global outputs from context
  std::vector<at::Tensor> outputs;
  for (auto output_val : staged_fusion_->outputs()) {
    auto output = (val_to_IValue_.find(output_val) != val_to_IValue_.end())
        ? val_to_IValue_.at(output_val).toTensor()
        : at::Tensor();
    outputs.push_back(output);
  }

  return outputs;
}

std::string MultiDeviceExecutor::validate() const {
  if (!comm_.is_available()) {
    return "distributed configuration required";
  }

  if (requestedNumberOfDevices(completeFusion()) > comm_.size()) {
    return "the pipeline requests " +
        std::to_string(requestedNumberOfDevices(completeFusion())) +
        " GPUs to run, but there are only " + std::to_string(comm_.size()) +
        " ranks in the communicator";
  }

  if (comm_.size() > at::cuda::getNumGPUs()) {
    return std::to_string(comm_.local_size()) +
        " processes are spawn on the node but only " +
        std::to_string(at::cuda::getNumGPUs()) + " GPUs are available";
  }

  return "";
}

std::ostream& MultiDeviceExecutor::print() {
  int compute_segment_counter = 0;
  int communication_counter = 0;
  for (auto group : workspace.group_run_order) {
    if (is_resharding_[group]) {
      debug() << "Communication " << communication_counter << ": "
              << group->exprs().at(0) << "\n";
      communication_counter++;
    } else {
      debug() << "Compute segment " << compute_segment_counter << ":{\n";
      auto fusion = staged_fusion_->makeFusion(group).second;
      fusion->print();
      debug() << "}\n";
      compute_segment_counter++;
    }
  }
  return debug();
}

} // namespace nvfuser<|MERGE_RESOLUTION|>--- conflicted
+++ resolved
@@ -176,19 +176,12 @@
   }
 
   // post and wait communications
-<<<<<<< HEAD
-  for (auto communication : communications) {
-    auto backend = comm_.getBackendForTeam(communication->params().team, std::nullopt);
-    auto work = postCommunication(communication, comm_.deviceId(), backend);
-    if (work) {
-=======
   for (Communication* communication : communications) {
     c10::intrusive_ptr<c10d::Backend> backend =
         comm_.getBackendForTeam(communication->params().team, std::nullopt);
     c10::intrusive_ptr<c10d::Work> work = postSingleCommunication(
         communication, comm_.deviceId(), backend, input_tensor, output_tensor);
     if (work != nullptr) {
->>>>>>> b0204158
       work->wait();
     }
   }
