--- conflicted
+++ resolved
@@ -19,15 +19,10 @@
 
 namespace {
 
-<<<<<<< HEAD
-std::pair<std::unique_ptr<Fusion>, std::unordered_map<Val*, Val*>>
-copyFusionAndChangeOutputs(Fusion* fusion, std::unordered_set<Val*> outputs) {
-=======
 // copy the fusion and replace the original outputs to the ones given as
 // argument returns the copied fusion and a copy-to-original Vals map
 std::pair<std::unique_ptr<Fusion>, std::unordered_map<Val*, Val*>>
 copyFusionAndChangeOutputs(Fusion* fusion, const std::vector<Val*>& outputs) {
->>>>>>> b5e55b6c
   std::unique_ptr<Fusion> fusion_copy = std::make_unique<Fusion>();
   std::unordered_map<Val*, Val*> copy_to_original_map;
   auto original_to_copy_cloner = Fusion::copy(fusion, fusion_copy.get());
@@ -64,12 +59,6 @@
 } // namespace
 
 // TODO: use native allocator instead.
-<<<<<<< HEAD
-std::unordered_map<Val*, c10::IValue> MultiDeviceExecutor::allocateRecvBuffers(
-    std::vector<c10::IValue> global_inputs_IValues) {
-  std::unordered_set<Val*> vals_to_allocate;
-  std::unordered_set<Val*> vals_to_not_allocate;
-=======
 // TODO: reimplement. The implementation here is very naive and wasteful since
 // we entirely copy the fusion, change the outputs to be the Vals we want to
 // allocate, and call allocOutputSpace which effectively compile and run the
@@ -78,7 +67,6 @@
 std::unordered_map<Val*, c10::IValue> MultiDeviceExecutor::allocateRecvBuffers(
     std::vector<c10::IValue> global_inputs_IValues) {
   std::vector<Val*> vals_to_allocate;
->>>>>>> b5e55b6c
   for (auto group : staged_fusion_->groups()) {
     if (is_resharding_[group]) {
       NVF_ERROR(group->exprs().size() == 1);
@@ -88,21 +76,13 @@
       auto tv = val->as<TensorView>();
       NVF_ERROR(tv->hasDeviceMesh());
       if (tv->getDeviceMesh().has(comm_.deviceId())) {
-<<<<<<< HEAD
-        vals_to_allocate.insert(val);
-=======
         vals_to_allocate.push_back(val);
->>>>>>> b5e55b6c
       }
     }
   }
 
   auto [fusion_copy, copy_to_original_map] =
-<<<<<<< HEAD
-      copyFusionAndChangeOutputs(fusion(), vals_to_allocate);
-=======
       copyFusionAndChangeOutputs(completeFusion(), vals_to_allocate);
->>>>>>> b5e55b6c
   if (fusion_copy->outputs().empty()) {
     return {};
   }
@@ -136,11 +116,7 @@
       SegmentCandidateFinder::segment(std::move(fusion), nullptr, options);
 
   for (auto group : staged_fusion_->groups()) {
-<<<<<<< HEAD
-    NVF_ERROR(!group->exprs().empty() == 1, "invalid segmentation");
-=======
     NVF_ERROR(!group->exprs().empty(), "invalid segmentation");
->>>>>>> b5e55b6c
     is_resharding_[group] = std::any_of(
         group->exprs().begin(), group->exprs().end(), [](auto expr) {
           return isResharding(expr);
@@ -152,13 +128,7 @@
     should_run_[group] = involvedDevices(expr).count(comm_.deviceId());
   }
   // prepare the order in which to launch the kernels/comms
-<<<<<<< HEAD
-  RuntimeWorkSpace workspace;
   prepareRuntimeOrder(staged_fusion_.get(), workspace);
-  group_run_order_ = std::move(workspace.group_run_order);
-=======
-  prepareRuntimeOrder(staged_fusion_.get(), workspace);
->>>>>>> b5e55b6c
 }
 
 void MultiDeviceExecutor::postKernel(SegmentedGroup* group) {
@@ -200,34 +170,6 @@
 
 void MultiDeviceExecutor::postCommunication(SegmentedGroup* group) {
   // Lower the group into a vector of Communications
-<<<<<<< HEAD
-  if (communications_.find(group) == communications_.end()) { // check if cached
-    NVF_ERROR(
-        group->exprs().size() == 1,
-        "Communication segments must contain only one Expr");
-    auto expr = group->exprs().at(0);
-    NVF_ERROR(
-        expr->inputs().size() == 1,
-        "Communication must have exactly one input");
-    NVF_ERROR(
-        expr->outputs().size() == 1,
-        "Communication must have exactly one output");
-    auto input_val = expr->inputs().at(0);
-    auto output_val = expr->outputs().at(0);
-    at::Tensor input_tensor, output_tensor;
-    if (val_to_IValue_.find(input_val) != val_to_IValue_.end()) {
-      input_tensor = val_to_IValue_.at(input_val).toTensor();
-    }
-    if (val_to_IValue_.find(output_val) != val_to_IValue_.end()) {
-      output_tensor = val_to_IValue_.at(output_val).toTensor();
-    }
-    communications_.emplace(
-        group,
-        lowerCommunication(
-            comm_.deviceId(), expr, input_tensor, output_tensor));
-  }
-  auto& communications = communications_[group];
-=======
   NVF_ERROR(
       group->exprs().size() == 1,
       "Communication segments must contain only one Expr");
@@ -249,7 +191,6 @@
 
   auto communications =
       lowerCommunication(comm_.deviceId(), expr, input_tensor, output_tensor);
->>>>>>> b5e55b6c
 
   // post and wait communications
   for (auto& communication : communications) {
@@ -281,11 +222,7 @@
   }
 
   // Run through the groups to launch kernels and comms
-<<<<<<< HEAD
-  for (auto group : group_run_order_) {
-=======
   for (auto group : workspace.group_run_order) {
->>>>>>> b5e55b6c
     if (!is_resharding_.at(group)) {
       postKernel(group);
     } else {
@@ -310,15 +247,9 @@
     return "distributed configuration required";
   }
 
-<<<<<<< HEAD
-  if (requestedNumberOfDevices(fusion()) > comm_.size()) {
-    return "the pipeline requests " +
-        std::to_string(requestedNumberOfDevices(fusion())) +
-=======
   if (requestedNumberOfDevices(completeFusion()) > comm_.size()) {
     return "the pipeline requests " +
         std::to_string(requestedNumberOfDevices(completeFusion())) +
->>>>>>> b5e55b6c
         " GPUs to run, but there are only " + std::to_string(comm_.size()) +
         " ranks in the communicator";
   }
@@ -332,11 +263,10 @@
   return "";
 }
 
-<<<<<<< HEAD
 std::ostream& MultiDeviceExecutor::print() {
   int compute_segment_counter = 0;
   int communication_counter = 0;
-  for (auto group : group_run_order_) {
+  for (auto group : workspace.group_run_order) {
     if (is_resharding_[group]) {
       debug() << "Communication " << compute_segment_counter << ":{\n";
       for (const auto& comm :
@@ -356,8 +286,6 @@
   return debug();
 }
 
-=======
->>>>>>> b5e55b6c
 } // namespace nvfuser
 
 #endif