// clang-format off
/*
 * SPDX-FileCopyrightText: Copyright (c) 2023-present NVIDIA CORPORATION & AFFILIATES.
 * All rights reserved.
 * SPDX-License-Identifier: BSD-3-Clause
 */
// clang-format on
#ifdef NVFUSER_DISTRIBUTED
#include <ATen/cuda/CUDAContext.h>
#include <device_lower/utils.h>
#include <fusion_segmenter.h>
#include <ir/utils.h>
#include <multidevice/device_mesh.h>
#include <multidevice/executor.h>
#include <multidevice/lower_communication.h>
#include <multidevice/utils.h>

namespace nvfuser {

namespace {

// copy the fusion and replace the original outputs to the ones given as
// argument returns the copied fusion and a copy-to-original Vals map
std::pair<std::unique_ptr<Fusion>, std::unordered_map<Val*, Val*>>
copyFusionAndChangeOutputs(Fusion* fusion, const std::vector<Val*>& outputs) {
  std::unique_ptr<Fusion> fusion_copy = std::make_unique<Fusion>();
  std::unordered_map<Val*, Val*> copy_to_original_map;
  auto original_to_copy_cloner = Fusion::copy(fusion, fusion_copy.get());

  auto original_inputs = fusion_copy->inputs();
  auto original_outputs = fusion_copy->outputs();

  // Remove original outputs
  std::for_each(
      original_outputs.begin(), original_outputs.end(), [&](auto& output) {
        fusion_copy->removeOutput(output);
      });

  // Add new outputs
  std::for_each(outputs.begin(), outputs.end(), [&](Val* const& output) {
    fusion_copy->addOutput(original_to_copy_cloner.clone(output));
    copy_to_original_map[original_to_copy_cloner.clone(output)] = output;
  });

  for (auto tv : ir_utils::filterByType<TensorView>(fusion_copy->vals())) {
    tv->setMemoryType(MemoryType::Global);
    for (auto i : c10::irange(tv->domain()->nDims())) {
      if (!tv->axis(static_cast<int>(i))->isDeviceDim()) {
        tv->axis(static_cast<int>(i))->parallelize(ParallelType::Serial);
      }
    }
  }

  return std::
      make_pair<std::unique_ptr<Fusion>, std::unordered_map<Val*, Val*>>(
          std::move(fusion_copy), std::move(copy_to_original_map));
}

} // namespace

// TODO: use native allocator instead.
// TODO: reimplement. The implementation here is very naive and wasteful since
// we entirely copy the fusion, change the outputs to be the Vals we want to
// allocate, and call allocOutputSpace which effectively compile and run the
// Fusion. This function creates a potentially important overhead, it needs to
// be reimplemented
std::unordered_map<Val*, c10::IValue> MultiDeviceExecutor::allocateRecvBuffers(
    std::vector<c10::IValue> global_inputs_IValues) {
  std::vector<Val*> vals_to_allocate;
  for (auto group : staged_fusion_->groups()) {
    if (is_resharding_[group]) {
      NVF_ERROR(group->exprs().size() == 1);
      NVF_ERROR(group->exprs().at(0)->outputs().size() == 1);
      auto val = group->exprs().at(0)->outputs().at(0);
      NVF_ERROR(val->isA<TensorView>());
      auto tv = val->as<TensorView>();
      NVF_ERROR(tv->hasDeviceMesh());
      if (tv->getDeviceMesh().has(comm_.deviceId())) {
        vals_to_allocate.push_back(val);
      }
    }
  }

  auto [fusion_copy, copy_to_original_map] =
      copyFusionAndChangeOutputs(completeFusion(), vals_to_allocate);
  if (fusion_copy->outputs().empty()) {
    return {};
  }

  FusionExecutorCache fec(std::move(fusion_copy), 0, false);
  auto buffers = fec.allocOutputSpace(global_inputs_IValues);

  std::unordered_map<Val*, c10::IValue> allocations;
  for (auto i : c10::irange(buffers.size())) {
    allocations.emplace(
        copy_to_original_map[fec.fusion()->outputs().at(i)], buffers.at(i));
  }

  return allocations;
}

MultiDeviceExecutor::MultiDeviceExecutor(
    std::unique_ptr<Fusion> fusion,
    Communicator& comm,
<<<<<<< HEAD
    bool auto_schedule)
    : comm_(comm), auto_schedule_(auto_schedule) {
=======
    MultiDeviceExecutorParams params)
    : comm_(comm), params_(params) {
>>>>>>> 4df003a5
  insertReshardings(fusion.get());
  SegmentCandidateFinderOptions options{
      .run_translate_welford = false,
      .run_combine_reductions = false,
      .run_herrmann_merge = true,
      .run_final_merge = true,
      .only_segment_resharding_exprs = true};

  staged_fusion_ =
      SegmentCandidateFinder::segment(std::move(fusion), nullptr, options);

  for (auto group : staged_fusion_->groups()) {
    NVF_ERROR(!group->exprs().empty(), "invalid segmentation");
    is_resharding_[group] = std::any_of(
        group->exprs().begin(), group->exprs().end(), [](auto expr) {
          return isResharding(expr);
        });
    NVF_ERROR(
        !is_resharding_[group] || group->exprs().size() == 1,
        "Communications cannot be fused");
    auto expr = group->exprs().at(0);
    should_run_[group] = involvedDevices(expr).count(comm_.deviceId());
  }
  // prepare the order in which to launch the kernels/comms
  prepareRuntimeOrder(staged_fusion_.get(), workspace);
}

void MultiDeviceExecutor::postKernel(SegmentedGroup* group) {
  if (!should_run_.at(group)) {
    return;
  }
  // get the IValues corresponding to the group's input
  std::vector<c10::IValue> group_input_IValues;
  for (auto& input : group->inputs()) {
    NVF_ERROR(
        val_to_IValue_.find(input) != val_to_IValue_.end(),
        "Device ",
        comm_.deviceId(),
        " has no buffer associated with Val ",
        input,
        " for handling group ",
        toString(group));
    NVF_ERROR(val_to_IValue_.at(input).isTensor());
    group_input_IValues.push_back(val_to_IValue_.at(input));
  }

  // placeholder for storing the group's outputs
  std::vector<at::Tensor> outputs;

  // Compile the group and execute it with FusionExecutor
  // Check if the executor has been cached. If not, create and cache it
<<<<<<< HEAD
  if (fec_.find(group) == fec_.end()) {
    fec_.emplace(
        group,
        std::make_unique<FusionExecutorCache>(
            staged_fusion_->makeFusion(group), 0, auto_schedule_));
  }
  outputs = fec_[group]->runFusionWithInputs(group_input_IValues);
=======
  if (params_.use_fusion_executor_cache) {
    fec_.try_emplace(
        group,
        staged_fusion_->makeFusion(group),
        0,
        !params_.skip_auto_scheduling);
    outputs = fec_.at(group).runFusionWithInputs(group_input_IValues);
  } else {
    auto [it, has_emplaced] = fe_.try_emplace(group);
    auto& fe = it->second;
    if (has_emplaced) {
      fe.compileFusion(
          staged_fusion_->makeFusion(group).get(), group_input_IValues);
    }
    outputs = fe.runFusion(group_input_IValues);
    if (!params_.cache_fusion_executor) {
      fe_.erase(group);
    }
  }
>>>>>>> 4df003a5

  // Store the outputs in the context
  for (auto output_idx : c10::irange(outputs.size())) {
    val_to_IValue_[group->outputs().at(output_idx)] = outputs.at(output_idx);
  }
}

void MultiDeviceExecutor::postCommunication(SegmentedGroup* group) {
  // Lower the group into a vector of Communications
  NVF_ERROR(
      group->exprs().size() == 1,
      "Communication segments must contain only one Expr");
  auto expr = group->exprs().at(0);
  NVF_ERROR(
      expr->inputs().size() == 1, "Communication must have exactly one input");
  NVF_ERROR(
      expr->outputs().size() == 1,
      "Communication must have exactly one output");
  auto input_val = expr->inputs().at(0);
  auto output_val = expr->outputs().at(0);
  at::Tensor input_tensor, output_tensor;
  if (val_to_IValue_.find(input_val) != val_to_IValue_.end()) {
    input_tensor = val_to_IValue_.at(input_val).toTensor();
  }
  if (val_to_IValue_.find(output_val) != val_to_IValue_.end()) {
    output_tensor = val_to_IValue_.at(output_val).toTensor();
  }

  auto communications =
      lowerCommunication(comm_.deviceId(), expr, input_tensor, output_tensor);

  // post and wait communications
  for (auto& communication : communications) {
    auto work = communication->post(comm_);
    if (work) {
      work->wait();
    }
  }
}

std::vector<at::Tensor> MultiDeviceExecutor::runWithInput(
    const std::vector<c10::IValue>& inputs) {
  // make sure the communicator can run the Fusion (e.g. there is enough GPUs,
  // etc)
  auto error_msg = validate();
  NVF_ERROR(error_msg.empty(), error_msg);

  // Make sure inputs align at global boundary.
  NVF_ERROR(
      inputs.size() == staged_fusion_->inputs().size(),
      "Wrong number of inputs");

  val_to_IValue_ = allocateRecvBuffers(inputs);

  // process input values:
  for (auto input_idx : c10::irange(inputs.size())) {
    val_to_IValue_[staged_fusion_->inputs().at(input_idx)] =
        inputs.at(input_idx);
  }

  // Run through the groups to launch kernels and comms
  for (auto group : workspace.group_run_order) {
    if (!is_resharding_.at(group)) {
      postKernel(group);
    } else {
      postCommunication(group);
    }
  }

  // Collect global outputs from context
  std::vector<at::Tensor> outputs;
  for (auto output_val : staged_fusion_->outputs()) {
    auto output = (val_to_IValue_.find(output_val) != val_to_IValue_.end())
        ? val_to_IValue_.at(output_val).toTensor()
        : at::Tensor();
    outputs.push_back(output);
  }

  return outputs;
}

std::string MultiDeviceExecutor::validate() const {
  if (!comm_.is_available()) {
    return "distributed configuration required";
  }

  if (requestedNumberOfDevices(completeFusion()) > comm_.size()) {
    return "the pipeline requests " +
        std::to_string(requestedNumberOfDevices(completeFusion())) +
        " GPUs to run, but there are only " + std::to_string(comm_.size()) +
        " ranks in the communicator";
  }

  if (comm_.size() > at::cuda::getNumGPUs()) {
    return std::to_string(comm_.local_size()) +
        " processes are spawn on the node but only " +
        std::to_string(at::cuda::getNumGPUs()) + " GPUs are available";
  }

  return "";
}

std::ostream& MultiDeviceExecutor::print() {
  int compute_segment_counter = 0;
  int communication_counter = 0;
  for (auto group : workspace.group_run_order) {
    if (is_resharding_[group]) {
      debug() << "Communication " << communication_counter << ":{\n";
      for (const auto& comm :
           lowerCommunication(comm_.deviceId(), group->exprs().at(0), {}, {})) {
        debug() << comm->toString(2) << "\n";
      }
      debug() << "}\n";
      communication_counter++;
    } else {
      debug() << "Compute segment " << compute_segment_counter << ":{\n";
      auto fusion = staged_fusion_->makeFusion(group);
      fusion->print();
      debug() << "}\n";
      compute_segment_counter++;
    }
  }
  return debug();
}

} // namespace nvfuser

#endif<|MERGE_RESOLUTION|>--- conflicted
+++ resolved
@@ -74,7 +74,6 @@
       auto val = group->exprs().at(0)->outputs().at(0);
       NVF_ERROR(val->isA<TensorView>());
       auto tv = val->as<TensorView>();
-      NVF_ERROR(tv->hasDeviceMesh());
       if (tv->getDeviceMesh().has(comm_.deviceId())) {
         vals_to_allocate.push_back(val);
       }
@@ -102,13 +101,8 @@
 MultiDeviceExecutor::MultiDeviceExecutor(
     std::unique_ptr<Fusion> fusion,
     Communicator& comm,
-<<<<<<< HEAD
-    bool auto_schedule)
-    : comm_(comm), auto_schedule_(auto_schedule) {
-=======
     MultiDeviceExecutorParams params)
     : comm_(comm), params_(params) {
->>>>>>> 4df003a5
   insertReshardings(fusion.get());
   SegmentCandidateFinderOptions options{
       .run_translate_welford = false,
@@ -160,15 +154,6 @@
 
   // Compile the group and execute it with FusionExecutor
   // Check if the executor has been cached. If not, create and cache it
-<<<<<<< HEAD
-  if (fec_.find(group) == fec_.end()) {
-    fec_.emplace(
-        group,
-        std::make_unique<FusionExecutorCache>(
-            staged_fusion_->makeFusion(group), 0, auto_schedule_));
-  }
-  outputs = fec_[group]->runFusionWithInputs(group_input_IValues);
-=======
   if (params_.use_fusion_executor_cache) {
     fec_.try_emplace(
         group,
@@ -188,7 +173,6 @@
       fe_.erase(group);
     }
   }
->>>>>>> 4df003a5
 
   // Store the outputs in the context
   for (auto output_idx : c10::irange(outputs.size())) {
