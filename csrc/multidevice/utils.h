--- conflicted
+++ resolved
@@ -36,15 +36,10 @@
 // device meshes in the Fusion
 int64_t requestedNumberOfDevices(Fusion*);
 
-<<<<<<< HEAD
-void unshard(Fusion*);
-void unshard(TensorView*);
-=======
 // remove the multi-device scheduling annotations
 void unshard(Fusion*);
 void unshard(TensorView*);
 
->>>>>>> e56eeb9f
 // Runs through the fusion and inserts a resharding Set Op before any resharding
 // Expr that is not directly lowerable to a series of communications
 // TODO: add an option to rather insert the Set AFTER the resharding Expr
