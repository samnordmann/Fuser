// clang-format off
/*
 * SPDX-FileCopyrightText: Copyright (c) 2023-present NVIDIA CORPORATION & AFFILIATES.
 * All rights reserved.
 * SPDX-License-Identifier: BSD-3-Clause
 */
// clang-format on
#pragma once

#include <ir/interface_nodes.h>

namespace nvfuser {

// Returns whether a TensorView has its first non-reduction axis parallelized
// on Didx
// Checks that the other non-reduction axis are not parallelized on Didx
bool isSharded(TensorView*);

<<<<<<< HEAD
// Returns the axis that is parallelized with type
int dimWithParallelType(TensorView*, ParallelType);
=======
// Returns the subset of tvs which elements have the same multi-device sharding
// as ref
std::unordered_set<TensorView*> haveDifferentSharding(
    TensorView* ref,
    std::unordered_set<TensorView*> tvs);

// Returns whether an Expr embbeds multi-device resharding
bool isResharding(Expr* expr);
>>>>>>> a3c2fc1c

// returns the number of device indices present accross all
// device meshes in the Fusion
int64_t requestedNumberOfDevices(Fusion*);

// returns whether a device's sharded tensor is contiguous
// with respect to its unsharded tensor
bool isContiguousShard(TensorView*);

void unshard(Fusion*);
void unshard(TensorView*);
} // namespace nvfuser<|MERGE_RESOLUTION|>--- conflicted
+++ resolved
@@ -16,10 +16,9 @@
 // Checks that the other non-reduction axis are not parallelized on Didx
 bool isSharded(TensorView*);
 
-<<<<<<< HEAD
 // Returns the axis that is parallelized with type
 int dimWithParallelType(TensorView*, ParallelType);
-=======
+
 // Returns the subset of tvs which elements have the same multi-device sharding
 // as ref
 std::unordered_set<TensorView*> haveDifferentSharding(
@@ -28,7 +27,6 @@
 
 // Returns whether an Expr embbeds multi-device resharding
 bool isResharding(Expr* expr);
->>>>>>> a3c2fc1c
 
 // returns the number of device indices present accross all
 // device meshes in the Fusion
