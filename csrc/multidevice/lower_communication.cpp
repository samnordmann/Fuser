// clang-format off
/*
 * SPDX-FileCopyrightText: Copyright (c) 2023-present NVIDIA CORPORATION & AFFILIATES.
 * All rights reserved.
 * SPDX-License-Identifier: BSD-3-Clause
 */
// clang-format on
#ifdef USE_DISTRIBUTED
#include <ir/interface_nodes.h>
#include <multidevice/device_mesh.h>
#include <multidevice/lower_communication.h>
#include <multidevice/utils.h>
#include <ops/all_ops.h>
#include <limits>

namespace nvfuser {

namespace {

template <typename T>
inline T getInitialValue(BinaryOpType op) {
  switch (op) {
    case BinaryOpType::Add:
      return 0;
    case BinaryOpType::Mul:
      return 1;
    case BinaryOpType::Min:
      return std::numeric_limits<T>::min();
    case BinaryOpType::Max:
    case BinaryOpType::BitwiseAnd:
      return std::numeric_limits<T>::max();
    case BinaryOpType::BitwiseOr:
    case BinaryOpType::BitwiseXor:
      return 0;
    default:
      NVF_ERROR(false, "invalid binary op type");
      return 0;
  }
}

// TODO: handle `c10d::RedOpType::reduceOp::AVG` and
// `c10d::RedOpType::reduceOp::PREMUL_SUM`
inline c10d::ReduceOp::RedOpType getC10dReduceOpType(BinaryOpType op) {
  switch (op) {
    case BinaryOpType::Add:
      return c10d::ReduceOp::RedOpType::SUM;
    case BinaryOpType::Mul:
      return c10d::ReduceOp::RedOpType::PRODUCT;
    case BinaryOpType::Min:
      return c10d::ReduceOp::RedOpType::MIN;
    case BinaryOpType::Max:
      return c10d::ReduceOp::RedOpType::MAX;
    case BinaryOpType::BitwiseAnd:
      return c10d::ReduceOp::RedOpType::BAND;
    case BinaryOpType::BitwiseOr:
      return c10d::ReduceOp::RedOpType::BOR;
    case BinaryOpType::BitwiseXor:
      return c10d::ReduceOp::RedOpType::BXOR;
    default:
      NVF_ERROR(false, "unsupported reduction operation");
      return c10d::ReduceOp::RedOpType::UNUSED;
  }
}

inline bool isDeviceInvolved(
    DeviceIdxType my_device_index,
    DeviceIdxType root,
    const DeviceMesh& mesh) {
  return my_device_index == root || mesh.has(my_device_index);
}

inline bool isDeviceInvolved(
    DeviceIdxType my_device_index,
    const DeviceMesh& sender_mesh,
    const DeviceMesh& receiver_mesh) {
  return sender_mesh.has(my_device_index) || receiver_mesh.has(my_device_index);
}

// Creates a dummy tensor for scatter/gather communications,
// see 'createParamsForGatherScatter'
inline at::Tensor createDummyTensor(at::Tensor reference) {
  return at::empty_like(reference, reference.options());
}

inline at::Tensor createDummyTensor(
    at::Tensor reference,
    BinaryOpType op_type) {
  return createDummyTensor(reference).fill_(getInitialValue<float>(op_type));
}

// Utility function used for setting up a scatter or gather communication
// params. Since most  of the steps are somewhat similar/opposite in those
// cases, we gathered the two implementations into one function. The argument
// "is_scatter" allows to discriminate between scatter and gather
CommParams createParamsForGatherScatter(
    DeviceIdxType my_device_index,
    DeviceIdxType root,
    const DeviceMesh& mesh, // is_scatter? receivers : senders
    int sharded_dim, // is_scatter? output sharded dim : input sharded dim
    at::Tensor root_buf, // is_scatter? input buf : output buf
    at::Tensor buf, // is_scatter? output buf : input buf
    bool is_scatter) {
  CommParams params;
  params.root = root;
  params.team = mesh.vector();
  bool is_root_in_mesh = mesh.has(root);
  if (!is_root_in_mesh) {
    params.team.push_back(root);
  }

  if (mesh.has(my_device_index)) {
    ((is_scatter) ? params.dst_bufs : params.src_bufs) = {buf};
  }

  if (my_device_index == root) {
    for (auto i : c10::irange(mesh.vector().size())) {
<<<<<<< HEAD
      std::vector<at::indexing::TensorIndex> indices(root_buf.dim(), at::indexing::Slice());
      indices[sharded_dim] = at::indexing::Slice(i, i+1);
      ((is_scatter)? params.src_bufs : params.dst_bufs).push_back(root_buf.index(indices).contiguous());
=======
      auto sliced_buf =
          root_buf.index({static_cast<int>(i), "..."}).unsqueeze(0);
      ((is_scatter) ? params.src_bufs : params.dst_bufs).push_back(sliced_buf);
>>>>>>> fa0742ae
    }
    // The scatter/gather semantics imposes the root to be both
    // sender and receiver. If the root is not in the mesh, we thus
    // have to artificially make it send and receive a dummy buffer
    // Since it is an "inplace" operation, this should not cause any overhead
    if (!is_root_in_mesh) {
      at::Tensor dummy =
          createDummyTensor(root_buf.index({0, "..."}).unsqueeze(0));
      params.src_bufs.push_back(dummy);
      params.dst_bufs.push_back(dummy);
    }
  }
  return params;
}

// Adds one or zero Scatter communication to the vector 'comms'
void lowerToScatter(
    DeviceIdxType my_device_index,
    const DeviceMesh& sender_mesh,
    const DeviceMesh& receiver_mesh,
    int output_sharded_dim,
    at::Tensor input_tensor,
    at::Tensor output_tensor,
    std::vector<std::shared_ptr<Communication>>& comms) {
  // we arbitrarily choose the first device of the sender mesh to be the root
  auto root = sender_mesh.vector().at(0);
  if (!isDeviceInvolved(my_device_index, root, receiver_mesh)) {
    return;
  }
  auto params = createParamsForGatherScatter(
      my_device_index, root, receiver_mesh, output_sharded_dim, input_tensor, output_tensor, true);
  comms.push_back(std::make_shared<Scatter>(std::move(params)));
}

/*
Adds zero or multiple Gather communications to the vector 'comms'

Note that since the root of a Gather collective is a destination, we possibly
need multiple Gather if the tensor is replicated in the receiver mesh.
*/
void lowerToGather(
    DeviceIdxType my_device_index,
    const DeviceMesh& sender_mesh,
    const DeviceMesh& receiver_mesh,
    int input_sharded_dim,
    at::Tensor input_tensor,
    at::Tensor output_tensor,
    std::vector<std::shared_ptr<Communication>>& comms) {
  // we create as many 'Gathers' as there are devices in the receiver mesh
  for (auto root : receiver_mesh.vector()) {
    if (!isDeviceInvolved(my_device_index, root, sender_mesh)) {
      continue;
    }
    auto params = createParamsForGatherScatter(
        my_device_index, root, sender_mesh, input_sharded_dim, output_tensor, input_tensor, false);
    comms.push_back(std::make_shared<Gather>(std::move(params)));
  }
}

// Add one or zero Allgather communication to the vector 'comms'
void lowerToAllgather(
    DeviceIdxType my_device_index,
    const DeviceMesh& mesh,
    int input_sharded_dim,
    at::Tensor input_tensor,
    at::Tensor output_tensor,
    std::vector<std::shared_ptr<Communication>>& comms) {
  if (!mesh.has(my_device_index)) {
    return;
  }

  std::vector<int64_t> slice_shape = {1}; // Device dim axis length = 1
  for (auto i = 1; i < output_tensor.dim(); i++) {
    slice_shape.push_back(output_tensor.size(i));
  }

  CommParams params;
  params.team = mesh.vector();
  for (auto i : c10::irange(mesh.vector().size())) {
<<<<<<< HEAD
    // allgather writes to output tensor with the device sharded axes pushed
    // to the outermost axes for contiguity. 
    // See csrc/multidevice/executor.cpp handle(PipelineCommunication)
    std::vector<at::indexing::TensorIndex> indices(output_tensor.dim(), at::indexing::Slice());
    indices[0] = at::indexing::Slice(i, i+1);
    params.dst_bufs.push_back(
      output_tensor.index(indices).view(at::IntArrayRef(slice_shape)));
=======
    params.dst_bufs.push_back(output_tensor.index({static_cast<int>(i), "..."})
                                  .view(input_tensor.sizes()));
>>>>>>> fa0742ae
  }
  params.src_bufs = {input_tensor.view(slice_shape)};

  comms.push_back(std::make_shared<Allgather>(std::move(params)));
}

// Creates and set the CommParams for a Broadcast or Send/Recv communication
CommParams createParamsForBroadcastOrP2P(
    DeviceIdxType my_device_index,
    DeviceIdxType root,
    const DeviceMesh& mesh, // receiver devices
    at::Tensor input_tensor,
    at::Tensor output_tensor) {
  CommParams params;
  params.root = root;
  params.team = mesh.vector();
  if (!mesh.has(root)) {
    params.team.push_back(root);
  }

  if (my_device_index == root) {
    params.src_bufs = {input_tensor};
  }
  if (mesh.has(my_device_index)) {
    params.dst_bufs = {output_tensor};
  }

  return params;
}

// Adds one or zero Broadcast or Send/Recv communication to the vector 'comms'
void lowerToBroadcastOrP2P(
    DeviceIdxType my_device_index,
    DeviceIdxType root,
    const DeviceMesh& mesh, // receiver devices
    at::Tensor input_tensor,
    at::Tensor output_tensor,
    std::vector<std::shared_ptr<Communication>>& comms) {
  if (!isDeviceInvolved(my_device_index, root, mesh)) {
    return;
  }
  auto params = createParamsForBroadcastOrP2P(
      my_device_index, root, mesh, input_tensor, output_tensor);
  std::shared_ptr<Communication> comm;
  if (mesh.vector().size() == 1) {
    comm = std::make_shared<SendRecv>(std::move(params));
  } else {
    comm = std::make_shared<Broadcast>(std::move(params));
  }
  comms.push_back(comm);
}

// Adds several Broadcast or Send/Recv communications to the vector 'comms'
// For now, we assume that this function is called only if
// the input and output have the same sharding. Later we could support more
// general cases.
void lowerToBroadcastOrP2P(
    DeviceIdxType my_device_index,
    const DeviceMesh& sender_mesh,
    const DeviceMesh& receiver_mesh,
    at::Tensor input_tensor,
    at::Tensor output_tensor,
    bool is_sharded,
    std::vector<std::shared_ptr<Communication>>& comms) {
  if (is_sharded) {
    // if the inputs and ouputs are parallelized,
    // we create as many Broadcast as that will be handled in parallel
    for (auto i : c10::irange(sender_mesh.vector().size())) {
      NVF_ERROR(
          sender_mesh.vector().size() == receiver_mesh.vector().size(),
          "the receiver and sender meshes have different sizes");
      at::Tensor input, output;
      if (input_tensor.numel()) {
        input = input_tensor.index({static_cast<int>(0), "..."});
      }
      if (output_tensor.numel()) {
        output = output_tensor.index({static_cast<int>(0), "..."});
      }
      lowerToBroadcastOrP2P(
          my_device_index,
          sender_mesh.vector().at(i),
          DeviceMesh({receiver_mesh.vector().at(i)}),
          input,
          output,
          comms);
    }
  } else {
    // we arbitrarily choose the first device of the sender mesh to be the root
    lowerToBroadcastOrP2P(
        my_device_index,
        sender_mesh.vector().at(0),
        receiver_mesh,
        input_tensor,
        output_tensor,
        comms);
  }
}

CommParams createParamsForReduce(
    DeviceIdxType my_device_index,
    DeviceIdxType root,
    const DeviceMesh& mesh,
    at::Tensor input_tensor,
    at::Tensor output_tensor,
    BinaryOpType op_type) {
  CommParams params;
  params.root = root;
  params.redOp = getC10dReduceOpType(op_type);
  params.team = mesh.vector();
  bool is_root_in_mesh = mesh.has(root);
  if (!is_root_in_mesh) {
    params.team.push_back(root);
  }

  if (mesh.has(my_device_index)) {
    params.src_bufs = {input_tensor.squeeze(0)};
  }

  if (my_device_index == root) {
    params.dst_bufs = {output_tensor};
    // The reduce semantics imposes the root to be both
    // sender and receiver. If the root is not in the mesh, we thus
    // have to artificially make it send and receive a dummy buffer
    if (!is_root_in_mesh) {
      at::Tensor dummy = createDummyTensor(output_tensor, op_type);
      params.src_bufs.push_back(dummy);
    }
  }
  return params;
}

void lowerToReduce(
    DeviceIdxType my_device_index,
    const DeviceMesh& sender_mesh,
    const DeviceMesh& receiver_mesh,
    at::Tensor input_tensor,
    at::Tensor output_tensor,
    BinaryOpType op_type,
    std::vector<std::shared_ptr<Communication>>& comms) {
  // we create as many Reduces as there are devices in the receiver mesh
  for (auto root : receiver_mesh.vector()) {
    if (!isDeviceInvolved(my_device_index, root, sender_mesh)) {
      continue;
    }
    auto params = createParamsForReduce(
        my_device_index,
        root,
        sender_mesh,
        input_tensor,
        output_tensor,
        op_type);
    comms.push_back(std::make_shared<Reduce>(std::move(params)));
  }
}

void lowerToAllreduce(
    DeviceIdxType my_device_index,
    const DeviceMesh& mesh,
    at::Tensor input_tensor,
    at::Tensor output_tensor,
    BinaryOpType op_type,
    std::vector<std::shared_ptr<Communication>>& comms) {
  if (!mesh.has(my_device_index)) {
    return;
  }
  CommParams params;
  params.redOp = getC10dReduceOpType(op_type);
  params.team = mesh.vector();
  params.dst_bufs = {output_tensor};
  params.src_bufs = {input_tensor.view(output_tensor.sizes())};

  comms.push_back(std::make_shared<Allreduce>(params));
}

void lowerToReduceScatter(
    DeviceIdxType my_device_index,
    const DeviceMesh& mesh,
    at::Tensor input_tensor,
    at::Tensor output_tensor,
    BinaryOpType op_type,
    std::vector<std::shared_ptr<Communication>>& comms) {
  if (!mesh.has(my_device_index)) {
    return;
  }
  CommParams params;
  params.redOp = getC10dReduceOpType(op_type);
  params.team = mesh.vector();
  params.dst_bufs = {output_tensor};
  for (auto i : c10::irange(mesh.vector().size())) {
    auto sliced_buf = input_tensor.index({0, static_cast<int>(i), "..."})
                          .view(output_tensor.sizes());
    params.src_bufs.push_back(sliced_buf);
  }

  comms.push_back(std::make_shared<ReduceScatter>(params));
}

} // namespace

/*
TODO:
*) Propose several lowering paths for each given communication
   and provide a logic to decide which path to take
*) Leverage replication in the source to create several communications handled
   in parallel. The idea would be to evenly split the destinations accross the
   sources
*) Leverage the topology to ensure that the senders and recerivers are close
*/
std::vector<std::shared_ptr<Communication>> lowerCommunication(
    DeviceIdxType my_device_index,
    Expr* c,
    at::Tensor input_tensor,
    at::Tensor output_tensor) {
  std::vector<std::shared_ptr<Communication>> comms;
  NVF_ERROR(
      c->inputs().size() == 1 && c->inputs().at(0)->isA<TensorView>() &&
          c->outputs().size() == 1 && c->outputs().at(0)->isA<TensorView>(),
      "I/O must be TensorViews");
  TensorView* input_tv = c->inputs().at(0)->as<TensorView>();
  TensorView* output_tv = c->outputs().at(0)->as<TensorView>();
  at::Tensor dummy;

  const auto& sender_mesh = input_tv->getDeviceMesh();
  const auto& receiver_mesh = output_tv->getDeviceMesh();

  // Stores whether the I/O has its first axis parallelized on Didx
  const bool is_input_sharded =
      isSharded(input_tv) && sender_mesh.vector().size() > 1;
  const bool is_output_sharded =
      isSharded(output_tv) && receiver_mesh.vector().size() > 1;

  int input_sharded_dim = dimWithParallelType(input_tv, ParallelType::DIDx);
  int output_sharded_dim = dimWithParallelType(output_tv, ParallelType::DIDx);

  auto original_expr = output_tv->definition();
  NVF_ERROR(
      isLowerableToCommunication(original_expr),
      "Lowering expression ",
      original_expr->toString(),
      " to communication is not supported");
  bool is_reduction = original_expr->isA<ReductionOp>();

  NVF_ERROR(
      !is_input_sharded || !input_tensor.numel() ||
          static_cast<size_t>(input_tensor.size(0)) == 1,
      "Sharded dimension should have allocation size 1, but is ",
      input_tensor.size(0));
  NVF_ERROR(
      !is_output_sharded || !output_tensor.numel() || is_reduction ||
          static_cast<size_t>(output_tensor.size(0)) == 1,
      "Sharded dimension should have allocation size 1, but is ",
      output_tensor.size(0));
  if (is_reduction) {
    BinaryOpType op_type =
        output_tv->definition()->as<ReductionOp>()->getReductionOpType();
    NVF_ERROR(
        is_input_sharded || sender_mesh.vector().size() == 1,
        "the comm input must be sharded in case of reduce.",
        "Insert a `set` before the reduction to reshard")
    if (is_output_sharded) {
      NVF_ERROR(
          receiver_mesh == sender_mesh,
          "ReduceScatter operation must have the same sender and receiver device mesh. "
          "Insert a Set operation before or after the reduction to reshard ot another device mesh");
      lowerToReduceScatter(
          my_device_index,
          sender_mesh,
          input_tensor,
          output_tensor,
          op_type,
          comms);
    } else {
      if (receiver_mesh == sender_mesh) {
        lowerToAllreduce(
            my_device_index,
            sender_mesh,
            input_tensor,
            output_tensor,
            op_type,
            comms);
      } else {
        lowerToReduce(
            my_device_index,
            sender_mesh,
            receiver_mesh,
            input_tensor,
            output_tensor,
            op_type,
            comms);
      }
    }
  } else {
    if (!is_input_sharded && is_output_sharded) {
      lowerToScatter(
          my_device_index,
          sender_mesh,
          receiver_mesh,
          output_sharded_dim,
          input_tensor,
          output_tensor,
          comms);
    } else if (is_input_sharded && !is_output_sharded) {
      if (receiver_mesh == sender_mesh) {
        lowerToAllgather(
            my_device_index, sender_mesh, input_sharded_dim, input_tensor, output_tensor, comms);
      } else {
        lowerToGather(
            my_device_index,
            sender_mesh,
            receiver_mesh,
            input_sharded_dim,
            input_tensor,
            output_tensor,
            comms);
      }
    } else {
      lowerToBroadcastOrP2P(
          my_device_index,
          sender_mesh,
          receiver_mesh,
          input_tensor,
          output_tensor,
          is_input_sharded,
          comms);
    }
  }
  return comms;
}

bool isLowerableToCommunication(Expr* expr) {
  if (expr->isA<ReductionOp>()) {
    auto out = expr->as<ReductionOp>()->out();
    NVF_ERROR(out->isA<TensorView>(), "output is not a TensorView");
    auto out_tv = out->as<TensorView>();
    NVF_ERROR(
        out_tv->domain()->nDims() ==
            TensorDomain::noReductions(out_tv->getMaybeRFactorDomain()).size() +
                1,
        "only reducing one-axis at a time is supported");
    return true;
  }
  return expr->isA<LoadStoreOp>() &&
      (expr->as<LoadStoreOp>()->opType() == LoadStoreOpType::Set);
}

} // namespace nvfuser

#endif<|MERGE_RESOLUTION|>--- conflicted
+++ resolved
@@ -114,15 +114,12 @@
 
   if (my_device_index == root) {
     for (auto i : c10::irange(mesh.vector().size())) {
-<<<<<<< HEAD
       std::vector<at::indexing::TensorIndex> indices(root_buf.dim(), at::indexing::Slice());
       indices[sharded_dim] = at::indexing::Slice(i, i+1);
       ((is_scatter)? params.src_bufs : params.dst_bufs).push_back(root_buf.index(indices).contiguous());
-=======
-      auto sliced_buf =
-          root_buf.index({static_cast<int>(i), "..."}).unsqueeze(0);
-      ((is_scatter) ? params.src_bufs : params.dst_bufs).push_back(sliced_buf);
->>>>>>> fa0742ae
+      // auto sliced_buf =
+      //     root_buf.index({static_cast<int>(i), "..."}).unsqueeze(0);
+      // ((is_scatter) ? params.src_bufs : params.dst_bufs).push_back(sliced_buf);
     }
     // The scatter/gather semantics imposes the root to be both
     // sender and receiver. If the root is not in the mesh, we thus
@@ -202,7 +199,6 @@
   CommParams params;
   params.team = mesh.vector();
   for (auto i : c10::irange(mesh.vector().size())) {
-<<<<<<< HEAD
     // allgather writes to output tensor with the device sharded axes pushed
     // to the outermost axes for contiguity. 
     // See csrc/multidevice/executor.cpp handle(PipelineCommunication)
@@ -210,10 +206,8 @@
     indices[0] = at::indexing::Slice(i, i+1);
     params.dst_bufs.push_back(
       output_tensor.index(indices).view(at::IntArrayRef(slice_shape)));
-=======
-    params.dst_bufs.push_back(output_tensor.index({static_cast<int>(i), "..."})
-                                  .view(input_tensor.sizes()));
->>>>>>> fa0742ae
+    // params.dst_bufs.push_back(output_tensor.index({static_cast<int>(i), "..."})
+    //                               .view(input_tensor.sizes()));
   }
   params.src_bufs = {input_tensor.view(slice_shape)};
 
@@ -456,16 +450,17 @@
       " to communication is not supported");
   bool is_reduction = original_expr->isA<ReductionOp>();
 
-  NVF_ERROR(
-      !is_input_sharded || !input_tensor.numel() ||
-          static_cast<size_t>(input_tensor.size(0)) == 1,
-      "Sharded dimension should have allocation size 1, but is ",
-      input_tensor.size(0));
-  NVF_ERROR(
-      !is_output_sharded || !output_tensor.numel() || is_reduction ||
-          static_cast<size_t>(output_tensor.size(0)) == 1,
-      "Sharded dimension should have allocation size 1, but is ",
-      output_tensor.size(0));
+  // TODO: Check valid sharding.
+  // NVF_ERROR(
+  //     !is_input_sharded || !input_tensor.numel() ||
+  //         static_cast<size_t>(input_tensor.size(0)) == 1,
+  //     "Sharded dimension should have allocation size 1, but is ",
+  //     input_tensor.size(0));
+  // NVF_ERROR(
+  //     !is_output_sharded || !output_tensor.numel() || is_reduction ||
+  //         static_cast<size_t>(output_tensor.size(0)) == 1,
+  //     "Sharded dimension should have allocation size 1, but is ",
+  //     output_tensor.size(0));
   if (is_reduction) {
     BinaryOpType op_type =
         output_tv->definition()->as<ReductionOp>()->getReductionOpType();
