--- conflicted
+++ resolved
@@ -5,11 +5,7 @@
  * SPDX-License-Identifier: BSD-3-Clause
  */
 // clang-format on
-<<<<<<< HEAD
-#ifdef USE_DISTRIBUTED
-=======
 #ifdef NVFUSER_DISTRIBUTED
->>>>>>> 0d004d99
 #include <device_lower/utils.h>
 #include <ir/interface_nodes.h>
 #include <multidevice/device_mesh.h>
@@ -533,13 +529,8 @@
     // get the reduced axis
     std::vector<IterDomain*> reduction_axis;
     std::copy_if(
-<<<<<<< HEAD
-        out->getMaybeRFactorDomain().begin(),
-        out->getMaybeRFactorDomain().end(),
-=======
         out->getRootDomain().begin(),
         out->getRootDomain().end(),
->>>>>>> 0d004d99
         std::back_inserter(reduction_axis),
         [](IterDomain* id) { return id->isReduction(); });
     // check whether the reduction involves only one axis
