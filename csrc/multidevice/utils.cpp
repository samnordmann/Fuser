--- conflicted
+++ resolved
@@ -20,15 +20,7 @@
 namespace nvfuser {
 
 bool isSharded(TensorView* tv) {
-<<<<<<< HEAD
-=======
-  std::vector<bool> is_sharded;
-  for (IterDomain* id : TensorDomain::noReductions(tv->getLeafDomain())) {
-    is_sharded.push_back(id->isDeviceDim());
-  }
-  // Currently, only the most external dim is allowed to be sharded and we don't
-  // allow split/merge
->>>>>>> dbbe5cce
+  // Currently we don't support split/merge
   NVF_ERROR(tv->getMaybeRFactorDomain() == tv->getLeafDomain());
   bool is_sharded = false;
   for (IterDomain* id : TensorDomain::noReductions(tv->getLeafDomain())) {
