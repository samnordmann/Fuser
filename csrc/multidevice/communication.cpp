// clang-format off
/*
 * SPDX-FileCopyrightText: Copyright (c) 2023-present NVIDIA CORPORATION & AFFILIATES.
 * All rights reserved.
 * SPDX-License-Identifier: BSD-3-Clause
 */
// clang-format on
<<<<<<< HEAD
#include <ir/printer.h>
#include <ir/cloner.h>
=======
#include <ir/cloner.h>
#include <ir/iostream.h>
#include <ir/printer.h>
>>>>>>> b0204158
#include <multidevice/communication.h>
#if defined(NVFUSER_DISTRIBUTED) && defined(USE_C10D_NCCL)
#include <torch/csrc/distributed/c10d/ProcessGroupNCCL.hpp>
#endif
#include <utils.h>

namespace nvfuser {

std::ostream& operator<<(std::ostream& os, const CommunicationType& type) {
  switch (type) {
    case CommunicationType::Gather:
      os << "Gather";
      break;
    case CommunicationType::Allgather:
      os << "Allgather";
      break;
    case CommunicationType::Scatter:
      os << "Scatter";
      break;
    case CommunicationType::Reduce:
      os << "Reduce";
      break;
    case CommunicationType::Allreduce:
      os << "Allreduce";
      break;
    case CommunicationType::ReduceScatter:
      os << "ReduceScatter";
      break;
    case CommunicationType::Broadcast:
      os << "Broadcast";
      break;
    case CommunicationType::SendRecv:
      os << "SendRecv";
      break;
  }
  return os;
}

namespace {

inline void assertBufferCount(
    const std::vector<at::Tensor>& bufs,
    size_t count) {
  NVF_ERROR(
      bufs.size() == count,
      "there must be ",
      count,
      " buffer(s), but ",
      bufs.size(),
      " were given");
}

inline void assertBuffersHaveSameSize(
    const std::vector<at::Tensor>& bufs1,
    const std::vector<at::Tensor>& bufs2) {
  if (bufs1.empty() && bufs2.empty()) {
    return;
  }
  const auto numel = (bufs1.empty() ? bufs2 : bufs1).at(0).numel();
  for (const auto& bufs : {bufs1, bufs2}) {
    for (const auto& buf : bufs) {
      NVF_ERROR(
          buf.numel() == numel,
          "all buffers must have the same number of elements");
    }
  }
}

inline void doLocalCopy(const at::Tensor& dst, const at::Tensor& src) {
<<<<<<< HEAD
  dst.copy_(src, /* non-blocking */ true);
}

inline bool hasRoot(CommunicationType type) {
  return type == CommunicationType::Gather || type == CommunicationType::Scatter || type == CommunicationType::Broadcast || type == CommunicationType::SendRecv;
}

inline bool typeToString(CommunicationType type) {
  switch(type) {
  case CommunicationType::Gather:
    return "Gather";
  case CommunicationType::Allgather:
    return "Allgather";
  case CommunicationType::Scatter:
    return "Scatter";
  case CommunicationType::Reduce:
    return "Reduce";
  case CommunicationType::Allreduce:
    return "Allreduce";
  case CommunicationType::ReduceScatter:
    return "ReduceScatter";
  case CommunicationType::Broadcast:
    return "Broadcast";
  case CommunicationType::SendRecv:
    return "SendRecv";
  default:
    NVF_ERROR(false);
    return "";
  }
}

inline void assertValid(const CommParams& params,
          const DeviceIdxType my_device_index) {
  assertBuffersHaveSameSize(params.src_bufs, params.dst_bufs);
  NVF_ERROR(
      std::adjacent_find(params.team.cbegin(), params.team.cend()) ==
          params.team.cend(),
      "the communication must not involve the same device more than once");
  NVF_ERROR(!params.team.empty(), "the team size must be greater than 0");
  NVF_ERROR(
    std::find(
        params.team.begin(),
        params.team.end(),
        my_device_index) != params.team.end(),
    "current device index ",
    my_device_index,
    " must be present in the communication's team");
=======
  dst.view_as(src).copy_(src, /*non_blocking=*/true);
}

template <typename T>
T getInitialValue(c10d::ReduceOp::RedOpType op) {
  // TODO: add other ops
  switch (op) {
    case c10d::ReduceOp::RedOpType::SUM:
      return 0;
    case c10d::ReduceOp::RedOpType::PRODUCT:
      return 1;
    case c10d::ReduceOp::RedOpType::MAX:
      return std::numeric_limits<T>::min();
    case c10d::ReduceOp::RedOpType::MIN:
      return std::numeric_limits<T>::max();
    default:
      NVF_ERROR(false, "unsupported reduction op type");
      return 0;
  }
}

bool hasRoot(CommunicationType type) {
  return type == CommunicationType::Gather ||
      type == CommunicationType::Scatter ||
      type == CommunicationType::Broadcast ||
      type == CommunicationType::SendRecv;
}

bool isReduction(CommunicationType type) {
  return type == CommunicationType::Reduce ||
      type == CommunicationType::Allreduce ||
      type == CommunicationType::ReduceScatter;
}

void assertValid(const CommParams& params) {
  std::unordered_set<DeviceIdxType> team_without_duplicates(
      params.team.begin(), params.team.end());
  NVF_ERROR(
      team_without_duplicates.size() == params.team.size(),
      "the communication must not involve the same device more than once");
  NVF_ERROR(!params.team.empty(), "the team size must be greater than 0");
>>>>>>> b0204158
  if (hasRoot(params.type)) {
    auto it = std::find(params.team.begin(), params.team.end(), params.root);
    NVF_ERROR(
        it != params.team.end(),
        "root (device ",
        params.root,
        ") must be present in the communication's team");
  }
  bool is_root = (my_device_index == params.root);
  switch(params.type) {
  case CommunicationType::Gather:
    assertBufferCount(params.src_bufs, 1);
    assertBufferCount(params.dst_bufs, is_root? params.team.size() : 0);
    break;
  case CommunicationType::Allgather:
    assertBufferCount(params.src_bufs, 1);
    assertBufferCount(params.dst_bufs, params.team.size());
    break;
  case CommunicationType::Scatter:
    assertBufferCount(params.dst_bufs, 1);
    assertBufferCount(params.src_bufs, is_root? params.team.size():0);
    break;
  case CommunicationType::Reduce:
    assertBufferCount(params.src_bufs, 1);
    assertBufferCount(params.dst_bufs, is_root? 1:0);
    break;
  case CommunicationType::Allreduce:
    assertBufferCount(params.dst_bufs, 1);
    assertBufferCount(params.src_bufs, 1);
    break;
  case CommunicationType::ReduceScatter:
    assertBufferCount(params.dst_bufs, 1);
    assertBufferCount(params.src_bufs, params.team.size());
    break;
  case CommunicationType::Broadcast:
    if (is_root) {
      assertBufferCount(params.src_bufs, 1);
      NVF_ERROR(
        params.dst_bufs.size() < 2,
        "there must be at most 2 buffer(s)");
    } else {
      assertBufferCount(params.src_bufs, 0);
      assertBufferCount(params.dst_bufs, 1);
    }
    break;
  case CommunicationType::SendRecv:
    NVF_ERROR(
      params.team.size() == 1 || params.team.size() == 2,
      "the team size should be 1 or 2");
    if (is_root) {
      assertBufferCount(params.src_bufs, 1);
      assertBufferCount(params.dst_bufs, (params.team.size() == 1)? 1:0);
    } else {
      assertBufferCount(params.src_bufs, 0);
      assertBufferCount(params.dst_bufs, 1);
    }
    break;
  }
}

// pytorch's process group expects the root to be specified
// as an integer between 0 and world_size-1. We choose it to be
// the device's relative index within the team
DeviceIdxType getRootRelativeIndex(const CommParams& params) {
    auto it = std::find(params.team.begin(), params.team.end(), params.root);
    return std::distance(params.team.begin(), it);
}

<<<<<<< HEAD
} // namespace

Communication::Communication(IrBuilderPasskey passkey, CommParams params)
    : Expr(passkey), params_(std::move(params)) {}

Communication::Communication(const Communication* src, IrCloner* ir_cloner) : Expr(src, ir_cloner), params_(src->params()) {}

NVFUSER_DEFINE_CLONE_AND_CREATE(Communication)

std::string Communication::toString(int indent) const {
=======
// pytorch's process group expects the root to be specified
// as an integer between 0 and world_size-1. We choose it to be
// the device's relative index within the team
int64_t getRootRelativeIndex(const CommParams& params) {
  auto it = std::find(params.team.begin(), params.team.end(), params.root);
  return std::distance(params.team.begin(), it);
}

} // namespace

Communication::Communication(IrBuilderPasskey passkey, CommParams params)
    : Expr(passkey), params_(std::move(params)) {
  assertValid(params_);
}

Communication::Communication(const Communication* src, IrCloner* ir_cloner)
    : Expr(src, ir_cloner), params_(src->params()) {}

NVFUSER_DEFINE_CLONE_AND_CREATE(Communication)

std::string Communication::toString(const int indent_size) const {
>>>>>>> b0204158
  std::stringstream ss;

<<<<<<< HEAD
  ss << ext_indent << "Communication " << typeToString(params_.type) << ": {\n";

  if (hasRoot(params_.type)) {
    ss << indent1 << "root: " << params_.root << ",\n";
  }
  ss << indent1 << "team: {";
  for (auto r : params_.team) {
    ss << r << ", ";
=======
  indent(ss, indent_size) << "Communication " << params_.type << ": {"
                          << std::endl;

  if (hasRoot(params_.type)) {
    indent(ss, indent_size + 1) << "root: " << params_.root << "," << std::endl;
>>>>>>> b0204158
  }
  indent(ss, indent_size + 1) << "team: " << params_.team << "," << std::endl;
  indent(ss, indent_size) << "}";

  return ss.str();
}

std::string Communication::toInlineString(int indent_size) const {
<<<<<<< HEAD
    return toString(indent_size);
}

// TODO: implement
bool Communication::sameAs(const Statement* other) const {
    return false;
}

c10::intrusive_ptr<c10d::Work> postCommunication(
    Communication* communication,
    DeviceIdxType my_device_index,
    c10::intrusive_ptr<c10d::Backend> backend) {

  auto params = communication->params();
  assertValid(params, my_device_index);
  bool is_root = (my_device_index == params.root);
  // This is used to change the representation of the buffers to match c10d
  // ProcessGroup API
  std::vector<std::vector<at::Tensor>> buf_list;
  switch(params.type) {
  case CommunicationType::Gather:
{
  if (is_root) {
      buf_list = {params.dst_bufs};
    }
    auto work =
        backend->gather(
                buf_list, params.src_bufs, {.rootRank = getRootRelativeIndex(params)});
    return work;
}
  case CommunicationType::Allgather:
{
    // This is used to change the representation of the buffers to match c10d
    // ProcessGroup API
    buf_list = {params.dst_bufs};
    auto work = backend->allgather(buf_list, params.src_bufs, {});
    return work;
}
  case CommunicationType::Scatter:
{
    // This is used to change the representation of the buffers to match c10d
    // ProcessGroup API
    if (is_root) {
      buf_list = {params.src_bufs};
    }
    auto work =
        backend->scatter(
                params.dst_bufs, buf_list, {.rootRank = getRootRelativeIndex(params)});
    return work;
}
  case CommunicationType::Reduce:
{
    auto& buf =
        (is_root) ? params.dst_bufs : params.src_bufs;
    c10d::ReduceOptions options = {
        .reduceOp = params.redOp, .rootRank = getRootRelativeIndex(params)};
  #if defined(NVFUSER_DISTRIBUTED) && defined(USE_C10D_NCCL)
    auto nccl_backend = dynamic_cast<c10d::ProcessGroupNCCL*>(backend.get());
    if (nccl_backend) {
  #if NVF_TORCH_VERSION_NO_LESS(2, 3, 0)
      // API change https://github.com/pytorch/pytorch/pull/119421
      return nccl_backend->_reduce_oop(
          buf.at(0), params.src_bufs.at(0), options);
  #else
      return nccl_backend->_reduce_oop(buf, params.src_bufs, options);
  #endif
    }
  #endif
    if (is_root) {
      doLocalCopy(params.dst_bufs.at(0), params.src_bufs.at(0));
    }
    return backend->reduce(buf, options);
}
  case CommunicationType::Allreduce:
{
    doLocalCopy(params.dst_bufs.at(0), params.src_bufs.at(0));
    return backend->allreduce(params.dst_bufs, {.reduceOp = params.redOp});
}
  case CommunicationType::ReduceScatter:
{
    // This is used to change the representation of the buffers to match c10d
    // ProcessGroup API
    buf_list = {params.src_bufs};
    auto work = backend->reduce_scatter(
                        params.dst_bufs, buf_list, {.reduceOp = params.redOp});
    return work;
}
  case CommunicationType::Broadcast:
{
    if (is_root && params.dst_bufs.size() == 1) {
      doLocalCopy(params.dst_bufs.at(0), params.src_bufs.at(0));
    }
    if (params.team.size() == 1) {
      return nullptr;
    }
    return backend->broadcast(
            is_root ? params.src_bufs : params.dst_bufs,
            {.rootRank = getRootRelativeIndex(params)});
}
  case CommunicationType::SendRecv:
{
    // if (is_root && params.team.size() == 1) {
    //   doLocalCopy(params.dst_bufs.at(0), params.src_bufs.at(0));
    //   return nullptr;
    // }
    // return comm.sendRecv(
    //     (params.team.at(0) == params.root) ? params.team.at(1)
    //                                         : params.team.at(0),
    //     params.root,
    //     params.dst_bufs.empty() ? params.src_bufs : params.dst_bufs,
    //     backend);
}
  default:
    NVF_ERROR(false);
    return nullptr;
  }
=======
  return toString(indent_size);
}

// TODO add checking symbolic representation of src and dst buffers
bool Communication::sameAs(const Statement* other) const {
  if (other == this) {
    return true;
  }
  if (!other->isA<Communication>()) {
    return false;
  }
  const auto& p1 = this->params();
  const auto& p2 = other->as<Communication>()->params();

  return (
      p1.type == p2.type && (!hasRoot(p1.type) || p1.root == p2.root) &&
      p1.team == p2.team && (!isReduction(p1.type) || p1.redOp == p2.redOp));
}

namespace {
c10::intrusive_ptr<c10d::Work> postBroadcast(
    Communication* communication,
    DeviceIdxType my_device_index,
    c10::intrusive_ptr<c10d::Backend> backend,
    at::Tensor input_tensor,
    at::Tensor output_tensor) {
  const CommParams& params = communication->params();
  if (my_device_index == params.root) {
    if (params.is_root_in_mesh) {
      // Do a local copy and the subsequent broadcast will be in place. Consider
      // ProcessGroupNCCL::_broadcast_oop so ncclBroadcast doesn't wait for the
      // local copy to complete.
      doLocalCopy(output_tensor, input_tensor);
    } else {
      // `output_tensor` isn't allocated for this device.
      output_tensor = input_tensor;
    }
  }

  if (params.team.size() == 1) {
    return nullptr;
  }

  std::vector<at::Tensor> tensors({output_tensor});
  return backend->broadcast(
      tensors, {.rootRank = getRootRelativeIndex(params)});
}

c10::intrusive_ptr<c10d::Work> postGather(
    Communication* communication,
    DeviceIdxType my_device_index,
    c10::intrusive_ptr<c10d::Backend> backend,
    at::Tensor input_tensor,
    at::Tensor output_tensor) {
  const CommParams& params = communication->params();
  if (my_device_index == params.root && !params.is_root_in_mesh) {
    // This is likely a suboptimal way to allocate tensors for nccl. To benefit
    // from zero copy
    // (https://docs.nvidia.com/deeplearning/nccl/user-guide/docs/usage/bufferreg.html),
    // tensors for nccl should be `ncclMemAlloc`ed and be `ncclCommRegister`ed.
    // https://github.com/pytorch/pytorch/issues/124807 is one proposal trying
    // to partially address this problem.
    input_tensor = at::empty_like(output_tensor.slice(0, 0, 1));
  }
  std::vector<at::Tensor> input_tensors({input_tensor});

  auto root_relative_index = getRootRelativeIndex(params);
  std::vector<std::vector<at::Tensor>> output_tensors;
  if (my_device_index == params.root) {
    output_tensors.resize(1);
    int64_t j = 0;
    for (auto i : c10::irange(params.team.size())) {
      if (root_relative_index == static_cast<DeviceIdxType>(i) &&
          !params.is_root_in_mesh) {
        output_tensors[0].push_back(input_tensor);
        continue;
      }
      output_tensors[0].push_back(output_tensor.slice(0, j, j + 1));
      j++;
    }

    assertBufferCount(output_tensors[0], params.team.size());
    assertBuffersHaveSameSize(input_tensors, output_tensors[0]);
  }

  return backend->gather(
      output_tensors, input_tensors, {.rootRank = root_relative_index});
}

c10::intrusive_ptr<c10d::Work> postAllgather(
    Communication* communication,
    DeviceIdxType my_device_index,
    c10::intrusive_ptr<c10d::Backend> backend,
    at::Tensor input_tensor,
    at::Tensor output_tensor) {
  const CommParams& params = communication->params();

  std::vector<at::Tensor> input_tensors({input_tensor});
  std::vector<std::vector<at::Tensor>> output_tensors(1);
  output_tensors[0] = at::split(output_tensor, /*split_size=*/1, /*dim=*/0);

  assertBufferCount(output_tensors[0], params.team.size());
  assertBuffersHaveSameSize(input_tensors, output_tensors[0]);
  return backend->allgather(output_tensors, input_tensors, {});
}

c10::intrusive_ptr<c10d::Work> postScatter(
    Communication* communication,
    DeviceIdxType my_device_index,
    c10::intrusive_ptr<c10d::Backend> backend,
    at::Tensor input_tensor,
    at::Tensor output_tensor) {
  const CommParams& params = communication->params();

  if (my_device_index == params.root && !params.is_root_in_mesh) {
    output_tensor = at::empty_like(input_tensor.slice(0, 0, 1));
  }
  std::vector<at::Tensor> output_tensors({output_tensor});

  auto root_relative_index = getRootRelativeIndex(params);
  std::vector<std::vector<at::Tensor>> input_tensors;
  if (my_device_index == params.root) {
    input_tensors.resize(1);
    int64_t j = 0;
    for (auto i : c10::irange(params.team.size())) {
      if (root_relative_index == static_cast<DeviceIdxType>(i) &&
          !params.is_root_in_mesh) {
        input_tensors.front().push_back(output_tensor);
        continue;
      }
      input_tensors.front().push_back(input_tensor.slice(0, j, j + 1));
      j++;
    }

    assertBufferCount(input_tensors[0], params.team.size());
    assertBuffersHaveSameSize(input_tensors[0], output_tensors);
  }

  return backend->scatter(
      output_tensors, input_tensors, {.rootRank = root_relative_index});
}

c10::intrusive_ptr<c10d::Work> postReduce(
    Communication* communication,
    DeviceIdxType my_device_index,
    c10::intrusive_ptr<c10d::Backend> backend,
    at::Tensor input_tensor,
    at::Tensor output_tensor) {
  const CommParams& params = communication->params();

  at::Tensor tensor;
  if (my_device_index == params.root) {
    if (params.is_root_in_mesh) {
      doLocalCopy(output_tensor, input_tensor);
      tensor = output_tensor;
    } else {
      NVF_ERROR(
          output_tensor.scalar_type() == at::kFloat,
          "only float tensors are supported");
      output_tensor.fill_(getInitialValue<float>(params.redOp));
      tensor = output_tensor;
    }
  } else {
    tensor = input_tensor;
  }
  std::vector<at::Tensor> tensors({tensor});

  c10d::ReduceOptions options = {
      .reduceOp = params.redOp, .rootRank = getRootRelativeIndex(params)};
  // TODO: avoid local copy by using out-of-place reduction.
  return backend->reduce(tensors, options);
}

c10::intrusive_ptr<c10d::Work> postAllreduce(
    Communication* communication,
    DeviceIdxType my_device_index,
    c10::intrusive_ptr<c10d::Backend> backend,
    at::Tensor input_tensor,
    at::Tensor output_tensor) {
  const CommParams& params = communication->params();

  doLocalCopy(output_tensor, input_tensor);
  std::vector<at::Tensor> output_tensors({output_tensor});

  return backend->allreduce(output_tensors, {.reduceOp = params.redOp});
}

c10::intrusive_ptr<c10d::Work> postReduceScatter(
    Communication* communication,
    DeviceIdxType my_device_index,
    c10::intrusive_ptr<c10d::Backend> backend,
    at::Tensor input_tensor,
    at::Tensor output_tensor) {
  const CommParams& params = communication->params();

  std::vector<std::vector<at::Tensor>> input_tensors(1);
  NVF_ERROR(
      params.scattered_axis >= 0,
      "scattered_axis is expected to be non-negative: ",
      params.scattered_axis)
  input_tensors[0] =
      at::split(input_tensor, /*split_size=*/1, params.scattered_axis);

  std::vector<at::Tensor> output_tensors({output_tensor});

  assertBufferCount(input_tensors[0], params.team.size());
  return backend->reduce_scatter(
      output_tensors, input_tensors, {.reduceOp = params.redOp});
}

c10::intrusive_ptr<c10d::Work> postSendRecv(
    Communication* communication,
    DeviceIdxType my_device_index,
    c10::intrusive_ptr<c10d::Backend> backend,
    at::Tensor input_tensor,
    at::Tensor output_tensor) {
  const CommParams& params = communication->params();

  NVF_ERROR(
      params.team.size() == 1 || params.team.size() == 2,
      "the team size should be 1 or 2");

  if (params.team.size() == 1) {
    doLocalCopy(output_tensor, input_tensor);
    return nullptr;
  }

  const DeviceIdxType sender = params.root;
  const DeviceIdxType receiver =
      params.team.at(0) == sender ? params.team.at(1) : params.team.at(0);

  std::vector<at::Tensor> tensors;
  if (my_device_index == sender) {
    tensors = {input_tensor};
    return backend->send(tensors, static_cast<int>(receiver), /*tag=*/0);
  } else {
    NVF_ERROR(my_device_index == receiver);
    tensors = {output_tensor};
    return backend->recv(tensors, static_cast<int>(sender), /*tag=*/0);
  }
}
} // namespace

c10::intrusive_ptr<c10d::Work> postSingleCommunication(
    Communication* communication,
    DeviceIdxType my_device_index,
    c10::intrusive_ptr<c10d::Backend> backend,
    at::Tensor input_tensor,
    at::Tensor output_tensor) {
  const CommParams& params = communication->params();
  NVF_ERROR(
      std::find(params.team.begin(), params.team.end(), my_device_index) !=
          params.team.end(),
      "current device index ",
      my_device_index,
      " must be present in the communication's team");

  switch (communication->params().type) {
    case CommunicationType::Gather:
      return postGather(
          communication, my_device_index, backend, input_tensor, output_tensor);
    case CommunicationType::Allgather:
      return postAllgather(
          communication, my_device_index, backend, input_tensor, output_tensor);
    case CommunicationType::Scatter:
      return postScatter(
          communication, my_device_index, backend, input_tensor, output_tensor);
    case CommunicationType::Reduce:
      return postReduce(
          communication, my_device_index, backend, input_tensor, output_tensor);
    case CommunicationType::Allreduce:
      return postAllreduce(
          communication, my_device_index, backend, input_tensor, output_tensor);
    case CommunicationType::ReduceScatter:
      return postReduceScatter(
          communication, my_device_index, backend, input_tensor, output_tensor);
    case CommunicationType::Broadcast:
      return postBroadcast(
          communication, my_device_index, backend, input_tensor, output_tensor);
    case CommunicationType::SendRecv:
      return postSendRecv(
          communication, my_device_index, backend, input_tensor, output_tensor);
    default:
      NVF_ERROR(false, "Wrong communication type: ", params.type);
      return nullptr;
  }
>>>>>>> b0204158
}

} // namespace nvfuser<|MERGE_RESOLUTION|>--- conflicted
+++ resolved
@@ -5,14 +5,9 @@
  * SPDX-License-Identifier: BSD-3-Clause
  */
 // clang-format on
-<<<<<<< HEAD
-#include <ir/printer.h>
-#include <ir/cloner.h>
-=======
 #include <ir/cloner.h>
 #include <ir/iostream.h>
 #include <ir/printer.h>
->>>>>>> b0204158
 #include <multidevice/communication.h>
 #if defined(NVFUSER_DISTRIBUTED) && defined(USE_C10D_NCCL)
 #include <torch/csrc/distributed/c10d/ProcessGroupNCCL.hpp>
@@ -82,55 +77,6 @@
 }
 
 inline void doLocalCopy(const at::Tensor& dst, const at::Tensor& src) {
-<<<<<<< HEAD
-  dst.copy_(src, /* non-blocking */ true);
-}
-
-inline bool hasRoot(CommunicationType type) {
-  return type == CommunicationType::Gather || type == CommunicationType::Scatter || type == CommunicationType::Broadcast || type == CommunicationType::SendRecv;
-}
-
-inline bool typeToString(CommunicationType type) {
-  switch(type) {
-  case CommunicationType::Gather:
-    return "Gather";
-  case CommunicationType::Allgather:
-    return "Allgather";
-  case CommunicationType::Scatter:
-    return "Scatter";
-  case CommunicationType::Reduce:
-    return "Reduce";
-  case CommunicationType::Allreduce:
-    return "Allreduce";
-  case CommunicationType::ReduceScatter:
-    return "ReduceScatter";
-  case CommunicationType::Broadcast:
-    return "Broadcast";
-  case CommunicationType::SendRecv:
-    return "SendRecv";
-  default:
-    NVF_ERROR(false);
-    return "";
-  }
-}
-
-inline void assertValid(const CommParams& params,
-          const DeviceIdxType my_device_index) {
-  assertBuffersHaveSameSize(params.src_bufs, params.dst_bufs);
-  NVF_ERROR(
-      std::adjacent_find(params.team.cbegin(), params.team.cend()) ==
-          params.team.cend(),
-      "the communication must not involve the same device more than once");
-  NVF_ERROR(!params.team.empty(), "the team size must be greater than 0");
-  NVF_ERROR(
-    std::find(
-        params.team.begin(),
-        params.team.end(),
-        my_device_index) != params.team.end(),
-    "current device index ",
-    my_device_index,
-    " must be present in the communication's team");
-=======
   dst.view_as(src).copy_(src, /*non_blocking=*/true);
 }
 
@@ -172,7 +118,6 @@
       team_without_duplicates.size() == params.team.size(),
       "the communication must not involve the same device more than once");
   NVF_ERROR(!params.team.empty(), "the team size must be greater than 0");
->>>>>>> b0204158
   if (hasRoot(params.type)) {
     auto it = std::find(params.team.begin(), params.team.end(), params.root);
     NVF_ERROR(
@@ -181,78 +126,8 @@
         params.root,
         ") must be present in the communication's team");
   }
-  bool is_root = (my_device_index == params.root);
-  switch(params.type) {
-  case CommunicationType::Gather:
-    assertBufferCount(params.src_bufs, 1);
-    assertBufferCount(params.dst_bufs, is_root? params.team.size() : 0);
-    break;
-  case CommunicationType::Allgather:
-    assertBufferCount(params.src_bufs, 1);
-    assertBufferCount(params.dst_bufs, params.team.size());
-    break;
-  case CommunicationType::Scatter:
-    assertBufferCount(params.dst_bufs, 1);
-    assertBufferCount(params.src_bufs, is_root? params.team.size():0);
-    break;
-  case CommunicationType::Reduce:
-    assertBufferCount(params.src_bufs, 1);
-    assertBufferCount(params.dst_bufs, is_root? 1:0);
-    break;
-  case CommunicationType::Allreduce:
-    assertBufferCount(params.dst_bufs, 1);
-    assertBufferCount(params.src_bufs, 1);
-    break;
-  case CommunicationType::ReduceScatter:
-    assertBufferCount(params.dst_bufs, 1);
-    assertBufferCount(params.src_bufs, params.team.size());
-    break;
-  case CommunicationType::Broadcast:
-    if (is_root) {
-      assertBufferCount(params.src_bufs, 1);
-      NVF_ERROR(
-        params.dst_bufs.size() < 2,
-        "there must be at most 2 buffer(s)");
-    } else {
-      assertBufferCount(params.src_bufs, 0);
-      assertBufferCount(params.dst_bufs, 1);
-    }
-    break;
-  case CommunicationType::SendRecv:
-    NVF_ERROR(
-      params.team.size() == 1 || params.team.size() == 2,
-      "the team size should be 1 or 2");
-    if (is_root) {
-      assertBufferCount(params.src_bufs, 1);
-      assertBufferCount(params.dst_bufs, (params.team.size() == 1)? 1:0);
-    } else {
-      assertBufferCount(params.src_bufs, 0);
-      assertBufferCount(params.dst_bufs, 1);
-    }
-    break;
-  }
-}
-
-// pytorch's process group expects the root to be specified
-// as an integer between 0 and world_size-1. We choose it to be
-// the device's relative index within the team
-DeviceIdxType getRootRelativeIndex(const CommParams& params) {
-    auto it = std::find(params.team.begin(), params.team.end(), params.root);
-    return std::distance(params.team.begin(), it);
-}
-
-<<<<<<< HEAD
-} // namespace
-
-Communication::Communication(IrBuilderPasskey passkey, CommParams params)
-    : Expr(passkey), params_(std::move(params)) {}
-
-Communication::Communication(const Communication* src, IrCloner* ir_cloner) : Expr(src, ir_cloner), params_(src->params()) {}
-
-NVFUSER_DEFINE_CLONE_AND_CREATE(Communication)
-
-std::string Communication::toString(int indent) const {
-=======
+}
+
 // pytorch's process group expects the root to be specified
 // as an integer between 0 and world_size-1. We choose it to be
 // the device's relative index within the team
@@ -274,25 +149,13 @@
 NVFUSER_DEFINE_CLONE_AND_CREATE(Communication)
 
 std::string Communication::toString(const int indent_size) const {
->>>>>>> b0204158
   std::stringstream ss;
 
-<<<<<<< HEAD
-  ss << ext_indent << "Communication " << typeToString(params_.type) << ": {\n";
-
-  if (hasRoot(params_.type)) {
-    ss << indent1 << "root: " << params_.root << ",\n";
-  }
-  ss << indent1 << "team: {";
-  for (auto r : params_.team) {
-    ss << r << ", ";
-=======
   indent(ss, indent_size) << "Communication " << params_.type << ": {"
                           << std::endl;
 
   if (hasRoot(params_.type)) {
     indent(ss, indent_size + 1) << "root: " << params_.root << "," << std::endl;
->>>>>>> b0204158
   }
   indent(ss, indent_size + 1) << "team: " << params_.team << "," << std::endl;
   indent(ss, indent_size) << "}";
@@ -301,124 +164,6 @@
 }
 
 std::string Communication::toInlineString(int indent_size) const {
-<<<<<<< HEAD
-    return toString(indent_size);
-}
-
-// TODO: implement
-bool Communication::sameAs(const Statement* other) const {
-    return false;
-}
-
-c10::intrusive_ptr<c10d::Work> postCommunication(
-    Communication* communication,
-    DeviceIdxType my_device_index,
-    c10::intrusive_ptr<c10d::Backend> backend) {
-
-  auto params = communication->params();
-  assertValid(params, my_device_index);
-  bool is_root = (my_device_index == params.root);
-  // This is used to change the representation of the buffers to match c10d
-  // ProcessGroup API
-  std::vector<std::vector<at::Tensor>> buf_list;
-  switch(params.type) {
-  case CommunicationType::Gather:
-{
-  if (is_root) {
-      buf_list = {params.dst_bufs};
-    }
-    auto work =
-        backend->gather(
-                buf_list, params.src_bufs, {.rootRank = getRootRelativeIndex(params)});
-    return work;
-}
-  case CommunicationType::Allgather:
-{
-    // This is used to change the representation of the buffers to match c10d
-    // ProcessGroup API
-    buf_list = {params.dst_bufs};
-    auto work = backend->allgather(buf_list, params.src_bufs, {});
-    return work;
-}
-  case CommunicationType::Scatter:
-{
-    // This is used to change the representation of the buffers to match c10d
-    // ProcessGroup API
-    if (is_root) {
-      buf_list = {params.src_bufs};
-    }
-    auto work =
-        backend->scatter(
-                params.dst_bufs, buf_list, {.rootRank = getRootRelativeIndex(params)});
-    return work;
-}
-  case CommunicationType::Reduce:
-{
-    auto& buf =
-        (is_root) ? params.dst_bufs : params.src_bufs;
-    c10d::ReduceOptions options = {
-        .reduceOp = params.redOp, .rootRank = getRootRelativeIndex(params)};
-  #if defined(NVFUSER_DISTRIBUTED) && defined(USE_C10D_NCCL)
-    auto nccl_backend = dynamic_cast<c10d::ProcessGroupNCCL*>(backend.get());
-    if (nccl_backend) {
-  #if NVF_TORCH_VERSION_NO_LESS(2, 3, 0)
-      // API change https://github.com/pytorch/pytorch/pull/119421
-      return nccl_backend->_reduce_oop(
-          buf.at(0), params.src_bufs.at(0), options);
-  #else
-      return nccl_backend->_reduce_oop(buf, params.src_bufs, options);
-  #endif
-    }
-  #endif
-    if (is_root) {
-      doLocalCopy(params.dst_bufs.at(0), params.src_bufs.at(0));
-    }
-    return backend->reduce(buf, options);
-}
-  case CommunicationType::Allreduce:
-{
-    doLocalCopy(params.dst_bufs.at(0), params.src_bufs.at(0));
-    return backend->allreduce(params.dst_bufs, {.reduceOp = params.redOp});
-}
-  case CommunicationType::ReduceScatter:
-{
-    // This is used to change the representation of the buffers to match c10d
-    // ProcessGroup API
-    buf_list = {params.src_bufs};
-    auto work = backend->reduce_scatter(
-                        params.dst_bufs, buf_list, {.reduceOp = params.redOp});
-    return work;
-}
-  case CommunicationType::Broadcast:
-{
-    if (is_root && params.dst_bufs.size() == 1) {
-      doLocalCopy(params.dst_bufs.at(0), params.src_bufs.at(0));
-    }
-    if (params.team.size() == 1) {
-      return nullptr;
-    }
-    return backend->broadcast(
-            is_root ? params.src_bufs : params.dst_bufs,
-            {.rootRank = getRootRelativeIndex(params)});
-}
-  case CommunicationType::SendRecv:
-{
-    // if (is_root && params.team.size() == 1) {
-    //   doLocalCopy(params.dst_bufs.at(0), params.src_bufs.at(0));
-    //   return nullptr;
-    // }
-    // return comm.sendRecv(
-    //     (params.team.at(0) == params.root) ? params.team.at(1)
-    //                                         : params.team.at(0),
-    //     params.root,
-    //     params.dst_bufs.empty() ? params.src_bufs : params.dst_bufs,
-    //     backend);
-}
-  default:
-    NVF_ERROR(false);
-    return nullptr;
-  }
-=======
   return toString(indent_size);
 }
 
@@ -705,7 +450,6 @@
       NVF_ERROR(false, "Wrong communication type: ", params.type);
       return nullptr;
   }
->>>>>>> b0204158
 }
 
 } // namespace nvfuser