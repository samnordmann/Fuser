--- conflicted
+++ resolved
@@ -579,19 +579,6 @@
     return std::move(scf.segmented_fusion_);
   }
 
-  // Perform segmentation on and take ownership of the given fusion
-  static std::unique_ptr<SegmentedFusion> segment(
-      std::unique_ptr<Fusion> fusion,
-      SegmentCandidateFinderOptions options) {
-    if (isDebugDumpEnabled(DebugDumpOption::FusionSegments)) {
-      debug() << "Segment the fusion (Original Fusion Un-modified): "
-              << std::endl;
-      fusion->printMath();
-    }
-    SegmentCandidateFinder scf(std::move(fusion), options);
-    return std::move(scf.segmented_fusion_);
-  }
-
   static std::unique_ptr<SegmentedFusion> segment(
       std::unique_ptr<Fusion> fusion,
       const KernelArgumentHolder* inputs,
@@ -608,10 +595,6 @@
   SegmentCandidateFinder(
       std::unique_ptr<Fusion> fusion,
       const KernelArgumentHolder* inputs,
-      SegmentCandidateFinderOptions options);
-
-  SegmentCandidateFinder(
-      std::unique_ptr<Fusion> fusion,
       SegmentCandidateFinderOptions options);
 
   void resetTraversal();
@@ -660,12 +643,7 @@
   }
 
   ExpressionEvaluator& expressionEvaluator() {
-<<<<<<< HEAD
-    NVF_ERROR(runtime_info_.has_value(), "needs runtime info");
-    return runtime_info_->expressionEvaluator();
-=======
     return runtimeInfo().expressionEvaluator();
->>>>>>> 0d004d99
   }
 
   //! Additional merging iteration, clean up the rest of
@@ -775,11 +753,8 @@
   // unary ops on inputs to the complete fusion
   VectorOfUniqueEntries<Expr*> excluded_inp_unary_exprs_;
 
-<<<<<<< HEAD
-=======
   // This is allowed to be null in the multidevice case where the segmenter is
   // used for breaking the fusion into compute and communication segments
->>>>>>> 0d004d99
   std::optional<SchedulerRuntimeInfo> runtime_info_;
 
   //! Note:
@@ -798,11 +773,7 @@
   //! TODO:
   //!  implement the expression evaluator transfer and
   //!  remove runtime_inputs_ in a follow up.
-<<<<<<< HEAD
-  std::optional<KernelArgumentHolder> runtime_inputs_;
-=======
   const KernelArgumentHolder* runtime_inputs_;
->>>>>>> 0d004d99
 };
 
 // TODO: Make as member functions on classes instead of global scope
