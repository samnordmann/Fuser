# SPDX-FileCopyrightText: Copyright (c) 2023-present NVIDIA CORPORATION & AFFILIATES.
# All rights reserved.
# SPDX-License-Identifier: BSD-3-Clause
cmake_minimum_required(VERSION 3.18 FATAL_ERROR)
project(nvfuser)

set(CMAKE_EXPORT_COMPILE_COMMANDS ON)

set(NVFUSER_ROOT ${PROJECT_SOURCE_DIR})
set(NVFUSER_SRCS_DIR "${NVFUSER_ROOT}/csrc")
set(NVFUSER_THIRD_PARTY_DIR "${NVFUSER_ROOT}/third_party")

option(NVFUSER_STANDALONE_BUILD_WITH_UCC "" OFF)
option(NVFUSER_BUILD_WITH_ASAN "Build nvFuser with asan" OFF)

if(NOT NVFUSER_CPP_STANDARD)
  set(NVFUSER_CPP_STANDARD 20)
endif()

if("${CMAKE_CXX_COMPILER_ID}" STREQUAL "GNU")
  if(CMAKE_CXX_COMPILER_VERSION VERSION_LESS 11.4)
    message(FATAL_ERROR "GCC < 11.4 has compiler bugs and can not compile nvFuser.")
  endif()
endif()

string(APPEND CMAKE_CXX_FLAGS " -Wno-psabi")

find_package(Torch REQUIRED)
find_package(Python REQUIRED Development Interpreter)
find_package(pybind11 REQUIRED)

# need this since the pytorch execution uses a different name
set(PYTHON_EXECUTABLE ${Python_EXECUTABLE})
set(ATEN_CUDA_ROOT "${TORCH_INSTALL_PREFIX}/include/ATen")

# CXX flags is necessary since https://github.com/pytorch/pytorch/issues/98093
string(APPEND CMAKE_CXX_FLAGS " ${TORCH_CXX_FLAGS}")
include(cmake/FlatBuffers.cmake)

include(cmake/Dependencies.cmake)

# set CUDA_ARCH for cu tests.
if(TORCH_CUDA_ARCH_LIST)
  set(ARCH_FLAGS)
  cuda_select_nvcc_arch_flags(ARCH_FLAGS ${TORCH_CUDA_ARCH_LIST})
  list(APPEND CUDA_NVCC_FLAGS ${ARCH_FLAGS})
endif()

add_subdirectory(${CMAKE_CURRENT_LIST_DIR}/lib/dynamic_type)

# TODO: fix MSVC
if(NOT MSVC)
  find_library(LIBCUPTI libcupti.so PATHS ${CUDA_TOOLKIT_ROOT_DIR}/extras/CUPTI/lib64/ ${CUDA_TOOLKIT_ROOT_DIR}/lib64/)
  find_library(LIBNVTOOLSEXT libnvToolsExt.so PATHS ${CUDA_TOOLKIT_ROOT_DIR}/lib64/)
endif()

# ------------------------------
# build nvfuser_codegen library
# ------------------------------

# nvfuser codegen sources
set(NVFUSER_SRCS)
list(APPEND NVFUSER_SRCS
  ${NVFUSER_SRCS_DIR}/alias_analysis.cpp
  ${NVFUSER_SRCS_DIR}/compute_at.cpp
  ${NVFUSER_SRCS_DIR}/inlining.cpp
  ${NVFUSER_SRCS_DIR}/compute_at_map.cpp
  ${NVFUSER_SRCS_DIR}/codegen.cpp
  ${NVFUSER_SRCS_DIR}/contiguity.cpp
  ${NVFUSER_SRCS_DIR}/debug.cpp
  ${NVFUSER_SRCS_DIR}/dispatch.cpp
  ${NVFUSER_SRCS_DIR}/driver_api.cpp
  ${NVFUSER_SRCS_DIR}/dynamic_transform.cpp
  ${NVFUSER_SRCS_DIR}/expr_evaluator.cpp
  ${NVFUSER_SRCS_DIR}/expr_simplifier.cpp
  ${NVFUSER_SRCS_DIR}/exceptions.cpp
  ${NVFUSER_SRCS_DIR}/executor.cpp
  ${NVFUSER_SRCS_DIR}/executor_kernel_arg.cpp
  ${NVFUSER_SRCS_DIR}/executor_params.cpp
  ${NVFUSER_SRCS_DIR}/evaluator_common.cpp
  ${NVFUSER_SRCS_DIR}/executor_utils.cpp
  ${NVFUSER_SRCS_DIR}/fusion.cpp
  ${NVFUSER_SRCS_DIR}/grouped_reduction.cpp
  ${NVFUSER_SRCS_DIR}/id_model/id_model.cpp
  ${NVFUSER_SRCS_DIR}/id_model/to_string.cpp
  ${NVFUSER_SRCS_DIR}/id_model/validation_utils.cpp
  ${NVFUSER_SRCS_DIR}/index_compute.cpp
  ${NVFUSER_SRCS_DIR}/instrumentation.cpp
  ${NVFUSER_SRCS_DIR}/ir/base_nodes.cpp
  ${NVFUSER_SRCS_DIR}/ir/builder.cpp
  ${NVFUSER_SRCS_DIR}/ir/cloner.cpp
  ${NVFUSER_SRCS_DIR}/ir/container.cpp
  ${NVFUSER_SRCS_DIR}/ir/graphviz.cpp
  ${NVFUSER_SRCS_DIR}/ir/iostream.cpp
  ${NVFUSER_SRCS_DIR}/ir/utils.cpp
  ${NVFUSER_SRCS_DIR}/ir/nodes.cpp
  ${NVFUSER_SRCS_DIR}/iter_visitor.cpp
  ${NVFUSER_SRCS_DIR}/kernel.cpp
  ${NVFUSER_SRCS_DIR}/kernel_cache.cpp
  ${NVFUSER_SRCS_DIR}/kernel_db/kernel_db.cpp
  ${NVFUSER_SRCS_DIR}/kernel_db/utils.cpp
  ${NVFUSER_SRCS_DIR}/kernel_ir.cpp
  ${NVFUSER_SRCS_DIR}/kernel_ir_dispatch.cpp
  ${NVFUSER_SRCS_DIR}/device_lower/analysis/index_compute.cpp
  ${NVFUSER_SRCS_DIR}/device_lower/analysis/divisible_split.cpp
  ${NVFUSER_SRCS_DIR}/device_lower/analysis/fused_reduction.cpp
  ${NVFUSER_SRCS_DIR}/device_lower/analysis/predicate_elimination.cpp
  ${NVFUSER_SRCS_DIR}/device_lower/analysis/shift.cpp
  ${NVFUSER_SRCS_DIR}/device_lower/analysis/sync_information.cpp
  ${NVFUSER_SRCS_DIR}/device_lower/analysis/thread_predicate.cpp
  ${NVFUSER_SRCS_DIR}/device_lower/analysis/trivial_broadcast.cpp
  ${NVFUSER_SRCS_DIR}/device_lower/analysis/bank_conflict.cpp
  ${NVFUSER_SRCS_DIR}/device_lower/pass/alias_memory.cpp
  ${NVFUSER_SRCS_DIR}/device_lower/pass/allocation.cpp
  ${NVFUSER_SRCS_DIR}/device_lower/pass/double_buffer.cpp
  ${NVFUSER_SRCS_DIR}/device_lower/pass/expr_sort.cpp
  ${NVFUSER_SRCS_DIR}/device_lower/pass/fusion_simplifier.cpp
  ${NVFUSER_SRCS_DIR}/device_lower/pass/index.cpp
  ${NVFUSER_SRCS_DIR}/device_lower/pass/scalar_hoist.cpp
  ${NVFUSER_SRCS_DIR}/device_lower/pass/insert_syncs.cpp
  ${NVFUSER_SRCS_DIR}/device_lower/pass/instrument.cpp
  ${NVFUSER_SRCS_DIR}/device_lower/pass/loop_rotation.cpp
  ${NVFUSER_SRCS_DIR}/device_lower/pass/loops.cpp
  ${NVFUSER_SRCS_DIR}/device_lower/pass/magic_zero.cpp
  ${NVFUSER_SRCS_DIR}/device_lower/pass/misaligned_vectorization.cpp
  ${NVFUSER_SRCS_DIR}/device_lower/pass/predicate.cpp
  ${NVFUSER_SRCS_DIR}/device_lower/pass/inline_ptx.cpp
  ${NVFUSER_SRCS_DIR}/device_lower/pass/replace_size.cpp
  ${NVFUSER_SRCS_DIR}/device_lower/pass/unroll.cpp
  ${NVFUSER_SRCS_DIR}/device_lower/pass/vectorize_welford.cpp
  ${NVFUSER_SRCS_DIR}/device_lower/pass/warp_reduce.cpp
  ${NVFUSER_SRCS_DIR}/device_lower/utils.cpp
  ${NVFUSER_SRCS_DIR}/device_lower/validation.cpp
  ${NVFUSER_SRCS_DIR}/device_lower/lower2device.cpp
  ${NVFUSER_SRCS_DIR}/maxinfo_propagator.cpp
  ${NVFUSER_SRCS_DIR}/multidevice/communication.cpp
  ${NVFUSER_SRCS_DIR}/multidevice/communicator.cpp
  ${NVFUSER_SRCS_DIR}/multidevice/device_mesh.cpp
  ${NVFUSER_SRCS_DIR}/multidevice/executor.cpp
  ${NVFUSER_SRCS_DIR}/multidevice/lower_communication.cpp
  ${NVFUSER_SRCS_DIR}/multidevice/lower_resharding_expr.cpp
  ${NVFUSER_SRCS_DIR}/multidevice/utils.cpp
  ${NVFUSER_SRCS_DIR}/mutator.cpp
  ${NVFUSER_SRCS_DIR}/non_divisible_split.cpp
  ${NVFUSER_SRCS_DIR}/ops/alias.cpp
  ${NVFUSER_SRCS_DIR}/ops/arith.cpp
  ${NVFUSER_SRCS_DIR}/ops/composite.cpp
  ${NVFUSER_SRCS_DIR}/ops/indexing.cpp
  ${NVFUSER_SRCS_DIR}/ops/normalization.cpp
  ${NVFUSER_SRCS_DIR}/ops/utils.cpp
  ${NVFUSER_SRCS_DIR}/options.cpp
  ${NVFUSER_SRCS_DIR}/parallel_dimension_map.cpp
  ${NVFUSER_SRCS_DIR}/parallel_type_bitmap.cpp
  ${NVFUSER_SRCS_DIR}/partial_split_map.cpp
  ${NVFUSER_SRCS_DIR}/predicate_compute.cpp
  ${NVFUSER_SRCS_DIR}/rng.cpp
  ${NVFUSER_SRCS_DIR}/root_domain_map.cpp
  ${NVFUSER_SRCS_DIR}/serde/polymorphic_value.cpp
  ${NVFUSER_SRCS_DIR}/serde/utils.cpp
  ${NVFUSER_SRCS_DIR}/scheduler/cache_policy_refiner.cpp
  ${NVFUSER_SRCS_DIR}/scheduler/heuristic_types.cpp
  ${NVFUSER_SRCS_DIR}/scheduler/pointwise.cpp
  ${NVFUSER_SRCS_DIR}/scheduler/pointwise_utils.cpp
  ${NVFUSER_SRCS_DIR}/scheduler/transpose.cpp
  ${NVFUSER_SRCS_DIR}/scheduler/matmul.cpp
  ${NVFUSER_SRCS_DIR}/scheduler/matmul_utils.cpp
  ${NVFUSER_SRCS_DIR}/scheduler/mark_aliases.cpp
  ${NVFUSER_SRCS_DIR}/scheduler/normalization_inner.cpp
  ${NVFUSER_SRCS_DIR}/scheduler/normalization_inner_outer.cpp
  ${NVFUSER_SRCS_DIR}/scheduler/normalization_outer.cpp
  ${NVFUSER_SRCS_DIR}/scheduler/normalization_utils.cpp
  ${NVFUSER_SRCS_DIR}/scheduler/no_op.cpp
  ${NVFUSER_SRCS_DIR}/scheduler/reduction.cpp
  ${NVFUSER_SRCS_DIR}/scheduler/reduction_utils.cpp
  ${NVFUSER_SRCS_DIR}/scheduler/registry.cpp
  ${NVFUSER_SRCS_DIR}/scheduler/registry_utils.cpp
  ${NVFUSER_SRCS_DIR}/scheduler/utils.cpp
  ${NVFUSER_SRCS_DIR}/scheduler/vectorize_helper.cpp
  ${NVFUSER_SRCS_DIR}/swizzle.cpp
  ${NVFUSER_SRCS_DIR}/sys_utils.cpp
  ${NVFUSER_SRCS_DIR}/type_promotion.cpp
  ${NVFUSER_SRCS_DIR}/fusion_segmenter.cpp
  ${NVFUSER_SRCS_DIR}/tensor_metadata.cpp
  ${NVFUSER_SRCS_DIR}/tensor_view.cpp
  ${NVFUSER_SRCS_DIR}/tma.cpp
  ${NVFUSER_SRCS_DIR}/transform_iter.cpp
  ${NVFUSER_SRCS_DIR}/transform_replay.cpp
  ${NVFUSER_SRCS_DIR}/transform_rfactor.cpp
  ${NVFUSER_SRCS_DIR}/transform_view.cpp
  ${NVFUSER_SRCS_DIR}/type.cpp
  ${NVFUSER_SRCS_DIR}/utils.cpp
  ${NVFUSER_SRCS_DIR}/mma_type.cpp
  ${NVFUSER_SRCS_DIR}/scheduler/mma_utils.cpp
  ${NVFUSER_SRCS_DIR}/optimization/add_axioms.cpp
  ${NVFUSER_SRCS_DIR}/optimization/consecutive_cast.cpp
  ${NVFUSER_SRCS_DIR}/optimization/mark_aliases_prepare.cpp
  ${NVFUSER_SRCS_DIR}/optimization/pre_segmenter.cpp
  ${NVFUSER_SRCS_DIR}/optimization/remove_empty.cpp
  ${NVFUSER_SRCS_DIR}/val_graph.cpp
)

# We don't link CUPTI for MSVC
if(NOT MSVC)
  list(APPEND NVFUSER_SRCS
    ${NVFUSER_SRCS_DIR}/fusion_profiler.cpp
  )
endif()

if(BUILD_PYTHON)
  list(APPEND NVFUSER_SRCS
    ${NVFUSER_SRCS_DIR}/python_frontend/fusion_cache.cpp
    ${NVFUSER_SRCS_DIR}/python_frontend/fusion_definition.cpp
    ${NVFUSER_SRCS_DIR}/python_frontend/fusion_state.cpp
    ${NVFUSER_SRCS_DIR}/serde/fusion_record.cpp
  )
endif()

set(NVFUSER_CODEGEN ${PROJECT_NAME}_codegen)
add_library(${NVFUSER_CODEGEN} SHARED ${NVFUSER_SRCS})

if(NOT MSVC)
  target_compile_options(${NVFUSER_CODEGEN} PRIVATE
    -Wall -Wno-unused-function
    -Werror
  )
endif()

target_compile_definitions(${NVFUSER_CODEGEN} PRIVATE "-DTORCH_CUDA_BUILD_MAIN_LIB")
target_include_directories(${NVFUSER_CODEGEN} SYSTEM PRIVATE
  ${CMAKE_SOURCE_DIR}/third_party/flatbuffers/include
  ${CMAKE_SOURCE_DIR}/third_party/gloo # TODO: guard this on usage
  ${CUDA_TOOLKIT_ROOT_DIR}/extras/CUPTI/include
  ${CUDA_INCLUDE_DIRS}
)
target_include_directories(${NVFUSER_CODEGEN} PUBLIC
  "$<BUILD_INTERFACE:${NVFUSER_SRCS_DIR}>"
  "$<INSTALL_INTERFACE:${CMAKE_INSTALL_INCLUDEDIR}/nvfuser>"
)
set_property(TARGET ${NVFUSER_CODEGEN} PROPERTY CXX_STANDARD_REQUIRED ON)
set_property(TARGET ${NVFUSER_CODEGEN} PROPERTY CXX_STANDARD ${NVFUSER_CPP_STANDARD})

# Ensure we don't link against libcuda; we'll dlopen it ourselves.
list(FILTER TORCH_LIBRARIES EXCLUDE REGEX "libcuda\.so")
target_link_libraries(${NVFUSER_CODEGEN} PRIVATE
  flatbuffers
  dynamic_type
  ${CUDA_NVRTC_LIB}
  ${LIBNVTOOLSEXT}
  ${LIBCUPTI}
  ${TORCH_LIBRARIES}
  dl
)

if(NVFUSER_BUILD_WITH_ASAN)
  add_compile_options(-fsanitize=address)
  add_link_options(-fsanitize=address)
endif()

# this is to find pip installed nvrtc/nvtx .so
set_target_properties(${NVFUSER_CODEGEN} PROPERTIES INSTALL_RPATH
  "$ORIGIN/../../nvidia/cuda_runtime/lib:$ORIGIN/../../nvidia/cuda_nvrtc/lib:$ORIGIN/../../nvidia/nvtx/lib:$ORIGIN/../../nvidia/cuda_cupti/lib:$ORIGIN/../../torch/lib")
install(TARGETS ${NVFUSER_CODEGEN} EXPORT NvfuserTargets DESTINATION lib)

# We are keeping fusion_cache_generated.h for the submodule build because flatc is unavailable.
add_custom_command(
  OUTPUT
  ${NVFUSER_ROOT}/csrc/serde/fusion_cache_generated.h
  DEPENDS
  ${NVFUSER_ROOT}/csrc/serde/fusion_cache.fbs
  DEPENDS flatc
  COMMAND ${CMAKE_CURRENT_BINARY_DIR}/third_party/flatbuffers/flatc --scoped-enums -o ${NVFUSER_ROOT}/csrc/serde/ -c -b ${NVFUSER_ROOT}/csrc/serde/fusion_cache.fbs
  COMMENT "Generating fusion_cache_generated header from fusion_cache.fbs"
  VERBATIM
)
add_custom_target(build_flatbuffer_config ALL
  DEPENDS ${NVFUSER_ROOT}/csrc/serde/fusion_cache_generated.h)

if(NVFUSER_STANDALONE_BUILD_WITH_UCC)
  # User may need to set env vars UCC_DIR, UCX_DIR, UCC_HOME, UCX_HOME for CMake's Find_UCC to work.
  find_package(UCC REQUIRED)
  find_package(UCX REQUIRED)

  add_library(__nvfuser_ucc INTERFACE)
  target_link_libraries(__nvfuser_ucc INTERFACE ucx::ucs ucx::ucp ucc::ucc)
  target_include_directories(__nvfuser_ucc INTERFACE ${UCC_INCLUDE_DIRS})
  target_link_libraries(${NVFUSER_CODEGEN} PRIVATE __nvfuser_ucc)
  target_compile_definitions(${NVFUSER_CODEGEN} PRIVATE NVFUSER_BUILD_WITH_UCC)
endif()

add_dependencies(${NVFUSER_CODEGEN} flatc build_flatbuffer_config)

# installing nvfuser headers
install(DIRECTORY "${NVFUSER_SRCS_DIR}/"
  DESTINATION "${CMAKE_INSTALL_INCLUDEDIR}/nvfuser"
  FILES_MATCHING
  PATTERN "*.h"
  PATTERN "csrc/C++20/type_traits"
  PATTERN "csrc/struct.inl")

# TODO guard including flatbuffers headers
# installing flatbuffers headers
install(DIRECTORY "${NVFUSER_THIRD_PARTY_DIR}/flatbuffers/include/flatbuffers/"
  DESTINATION "${CMAKE_INSTALL_INCLUDEDIR}/nvfuser/flatbuffers")

# installing dynamic_type headers
install(DIRECTORY "${NVFUSER_ROOT}/lib/dynamic_type/src/dynamic_type"
  DESTINATION "${CMAKE_INSTALL_INCLUDEDIR}/nvfuser")

# -----------------------------
# build nvfuser python library
# -----------------------------
if(BUILD_PYTHON)
  # nvfuser python API sources
  set(NVFUSER_PYTHON_SRCS)
  list(APPEND NVFUSER_PYTHON_SRCS
    ${NVFUSER_SRCS_DIR}/python_frontend/python_bindings.cpp
    ${NVFUSER_SRCS_DIR}/python_frontend/python_bindings_extension.cpp
  )

  set(NVFUSER "${PROJECT_NAME}")
  add_library(${NVFUSER} MODULE ${NVFUSER_PYTHON_SRCS})
  set_property(TARGET ${NVFUSER} PROPERTY CXX_STANDARD ${NVFUSER_CPP_STANDARD})
  target_include_directories(${NVFUSER} SYSTEM PRIVATE
    ${CMAKE_SOURCE_DIR}/third_party/flatbuffers/include
  )

  # setup python API version
  add_custom_command(
    OUTPUT ${NVFUSER_ROOT}/nvfuser/version.py
    COMMAND
    "${PYTHON_EXECUTABLE}" -c \"from pathlib import Path\; Path('${NVFUSER_ROOT}/tools/gen_nvfuser_version.py') .touch() \"
    COMMAND
    "${PYTHON_EXECUTABLE}" ${NVFUSER_ROOT}/tools/gen_nvfuser_version.py
    DEPENDS ${NVFUSER_ROOT}/tools/gen_nvfuser_version.py
    DEPENDS ${NVFUSER_ROOT}/version.txt
    WORKING_DIRECTORY ${NVFUSER_ROOT}/tools/
  )
  add_custom_target(
    gen_nvfuser_version ALL
    DEPENDS ${NVFUSER_ROOT}/nvfuser/version.py
  )
  add_dependencies(${NVFUSER} gen_nvfuser_version)

  target_compile_options(${NVFUSER} PRIVATE "-DTORCH_CUDA_BUILD_MAIN_LIB")

  # NB: This must be target_compile_definitions, not target_compile_options,
  # as the latter is not respected by nvcc
  target_compile_definitions(${NVFUSER} PRIVATE "-DTORCH_CUDA_BUILD_MAIN_LIB")

  if(NOT MSVC)
    target_compile_options(${NVFUSER} PRIVATE -Wall -Wno-unused-function)
    target_compile_options(${NVFUSER} PRIVATE -Werror)
    set_target_properties(${NVFUSER} PROPERTIES SUFFIX ".so")
  else()
    set_target_properties(${NVFUSER} PROPERTIES SUFFIX ".pyd")
  endif()

  target_link_libraries(${NVFUSER} PRIVATE ${LIBNVTOOLSEXT})
  target_link_libraries(${NVFUSER} PRIVATE ${NVFUSER_CODEGEN})

  target_compile_definitions(${NVFUSER} PRIVATE EXTENSION_NAME=_C)

  target_link_libraries(${NVFUSER} PRIVATE ${TORCH_LIBRARIES})
  target_link_libraries(${NVFUSER} PRIVATE "${TORCH_INSTALL_PREFIX}/lib/libtorch_python.so")
  target_link_libraries(${NVFUSER} PRIVATE dynamic_type)
  target_link_libraries(${NVFUSER} PRIVATE pybind11::pybind11)
  set_target_properties(${NVFUSER} PROPERTIES INSTALL_RPATH
    "$ORIGIN/lib:$ORIGIN/../nvidia/cuda_runtime/lib:$ORIGIN/../nvidia/cuda_nvrtc/lib:$ORIGIN/../nvidia/nvtx/lib:$ORIGIN/../../nvidia/cuda_cupti/lib:$ORIGIN/../torch/lib")
  install(TARGETS ${NVFUSER} DESTINATION lib)
endif()

set(JIT_TEST_SRCS)
list(APPEND JIT_TEST_SRCS
  ${NVFUSER_SRCS_DIR}/kernel_db/test/test_nvfuser_kernel_db_open.cpp
  ${NVFUSER_SRCS_DIR}/kernel_db/test/test_nvfuser_kernel_db_query.cpp
  ${NVFUSER_SRCS_DIR}/kernel_db/test/test_nvfuser_kernel_db_write.cpp
  ${NVFUSER_ROOT}/test/test_allocation_domain.cpp
  ${NVFUSER_ROOT}/test/test_dynamic_transform.cpp
  ${NVFUSER_ROOT}/test/test_evaluator.cpp
  ${NVFUSER_ROOT}/test/test_exceptions.cpp
  ${NVFUSER_ROOT}/test/test_expr_sort.cpp
  ${NVFUSER_ROOT}/test/test_gather.cpp
  ${NVFUSER_ROOT}/test/test_gpu1.cpp
  ${NVFUSER_ROOT}/test/test_gpu2.cpp
  ${NVFUSER_ROOT}/test/test_gpu3.cpp
  ${NVFUSER_ROOT}/test/test_gpu_compute_with.cpp
  ${NVFUSER_ROOT}/test/test_expr_simplifier.cpp
  ${NVFUSER_ROOT}/test/test_swizzle.cpp
  ${NVFUSER_ROOT}/test/test_tensor_factories.cpp
  ${NVFUSER_ROOT}/test/test_gpu_fused_reduction.cpp
  ${NVFUSER_ROOT}/test/test_gpu_outer_reduction.cpp
  ${NVFUSER_ROOT}/test/test_loop_rotation.cpp
  ${NVFUSER_ROOT}/test/test_resize.cpp
  ${NVFUSER_ROOT}/test/test_polymorphic_value.cpp
  ${NVFUSER_ROOT}/test/test_mbarrier.cpp
  ${NVFUSER_ROOT}/test/test_memory.cpp
  ${NVFUSER_ROOT}/test/test_gpu_transpose.cpp
  ${NVFUSER_ROOT}/test/test_gpu_utils.cpp
  ${NVFUSER_ROOT}/test/test_gpu_indexing_ops.cpp
  ${NVFUSER_ROOT}/test/test_gpu_indexing.cpp
  ${NVFUSER_ROOT}/test/test_combined_inner_outer_reduction.cpp
  ${NVFUSER_ROOT}/test/test_optimization_pass.cpp
  ${NVFUSER_ROOT}/test/test_pipeline.cpp
  ${NVFUSER_ROOT}/test/test_serial_gridreduce.cpp
  ${NVFUSER_ROOT}/test/test_smem_reuse.cpp
  ${NVFUSER_ROOT}/test/test_alias.cpp
  ${NVFUSER_ROOT}/test/test_scalar_hoisting.cpp
  ${NVFUSER_ROOT}/test/test_no_op.cpp
  ${NVFUSER_ROOT}/test/test_linked_hash_map.cpp
  ${NVFUSER_ROOT}/test/test_pointwise.cpp
  ${NVFUSER_ROOT}/test/test_iter_visitor.cpp
  ${NVFUSER_ROOT}/test/test_id_model.cpp
  ${NVFUSER_ROOT}/test/test_double_buffering.cpp
  ${NVFUSER_ROOT}/test/test_segmentation.cpp
)

if(BUILD_TEST)
  set(RNG_TEST_KERNELS "${NVFUSER_TESTS}_kernels")
  add_library(${RNG_TEST_KERNELS} SHARED ${NVFUSER_ROOT}/test/rng_kernels.cu)

  # CUDA 11 does not support C++20, so hard code C++17 here
  set_property(TARGET ${RNG_TEST_KERNELS} PROPERTY CXX_STANDARD 17)
  target_link_libraries(${RNG_TEST_KERNELS} PRIVATE torch ${TORCH_LIBRARIES} ${NVFUSER_CODEGEN})
  target_include_directories(${RNG_TEST_KERNELS} PRIVATE "${NVFUSER_ROOT}")
endif()

function(add_test TEST_NAME TEST_SRC ADDITIONAL_LINK)
  list(APPEND TEST_SRC ${NVFUSER_ROOT}/test/utils.cpp)
  add_executable(${TEST_NAME} ${TEST_SRC})
  set_property(TARGET ${TEST_NAME} PROPERTY CXX_STANDARD ${NVFUSER_CPP_STANDARD})
  target_compile_definitions(${TEST_NAME} PRIVATE USE_GTEST)
  target_include_directories(${TEST_NAME} PRIVATE "${NVFUSER_ROOT}")
  target_include_directories(${TEST_NAME} SYSTEM PRIVATE
    ${NVFUSER_ROOT}/third_party/googletest/googletest/include
    ${NVFUSER_ROOT}/third_party/googletest/googlemock/include
  )
  target_link_libraries(${TEST_NAME} PRIVATE ${NVFUSER_CODEGEN} ${ADDITIONAL_LINK} dynamic_type GTest::gtest_main GTest::gmock_main flatbuffers ${TORCH_LIBRARIES})

  if(NOT MSVC)
    target_compile_options(${TEST_NAME} PRIVATE
      -Wall -Wno-unused-function -Werror
    )
  endif()
endfunction()

if(BUILD_TEST)
  set(TEST_BINARIES)
  add_test(${PROJECT_NAME}_tests "${JIT_TEST_SRCS}" "")
  list(APPEND TEST_BINARIES ${PROJECT_NAME}_tests)

  add_test(test_rng ${NVFUSER_ROOT}/test/test_rng.cpp ${RNG_TEST_KERNELS})
  list(APPEND TEST_BINARIES test_rng)

  set(MULTIDEVICE_TEST_SRCS)
  list(APPEND MULTIDEVICE_TEST_SRCS
    ${NVFUSER_ROOT}/test/multidevice.cpp
<<<<<<< HEAD
    ${NVFUSER_ROOT}/test/utils.cpp
    ${NVFUSER_ROOT}/test/test_allocation_domain.cpp
    ${NVFUSER_ROOT}/test/test_dynamic_transform.cpp
    ${NVFUSER_ROOT}/test/test_evaluator.cpp
    ${NVFUSER_ROOT}/test/test_exceptions.cpp
    ${NVFUSER_ROOT}/test/test_expr_sort.cpp
    ${NVFUSER_ROOT}/test/test_gather.cpp
    ${NVFUSER_ROOT}/test/test_gpu1.cpp
    ${NVFUSER_ROOT}/test/test_gpu2.cpp
    ${NVFUSER_ROOT}/test/test_gpu3.cpp
    ${NVFUSER_ROOT}/test/test_gpu_compute_with.cpp
    ${NVFUSER_ROOT}/test/test_expr_simplifier.cpp
    ${NVFUSER_ROOT}/test/test_external_src.cpp
    ${NVFUSER_ROOT}/test/test_swizzle.cpp
    ${NVFUSER_ROOT}/test/test_tensor_factories.cpp
    ${NVFUSER_ROOT}/test/test_gpu_fused_reduction.cpp
    ${NVFUSER_ROOT}/test/test_gpu_outer_reduction.cpp
    ${NVFUSER_ROOT}/test/test_loop_rotation.cpp
    ${NVFUSER_ROOT}/test/test_gpu_shift.cpp
    ${NVFUSER_ROOT}/test/test_resize.cpp
    ${NVFUSER_ROOT}/test/test_gpu_tensorcore.cpp
    ${NVFUSER_ROOT}/test/test_polymorphic_value.cpp
    ${NVFUSER_ROOT}/test/test_matmul_sass.cpp
    ${NVFUSER_ROOT}/test/test_matmul_scheduler.cpp
    ${NVFUSER_ROOT}/test/test_mbarrier.cpp
    ${NVFUSER_ROOT}/test/test_memory.cpp
    ${NVFUSER_ROOT}/test/test_gpu_view.cpp
    ${NVFUSER_ROOT}/test/test_gpu_transpose.cpp
    ${NVFUSER_ROOT}/test/test_gpu_utils.cpp
    ${NVFUSER_ROOT}/test/test_gpu_indexing_ops.cpp
    ${NVFUSER_ROOT}/test/test_gpu_indexing.cpp
    ${NVFUSER_ROOT}/test/test_multidevice_megatron.cpp
=======
>>>>>>> 5fbeb582
    ${NVFUSER_ROOT}/test/test_multidevice_pipeline.cpp
    ${NVFUSER_ROOT}/test/test_multidevice_communications.cpp
  )
  add_test(test_multidevice "${MULTIDEVICE_TEST_SRCS}" "")
  list(APPEND TEST_BINARIES test_multidevice)

  add_test(test_view "${NVFUSER_ROOT}/test/test_gpu_view.cpp" "")
  list(APPEND TEST_BINARIES test_view)

  set(MATMUL_TEST_SRCS)
  list(APPEND MATMUL_TEST_SRCS
    ${NVFUSER_ROOT}/test/test_mma.cpp
    ${NVFUSER_ROOT}/test/test_matmul_sass.cpp
    ${NVFUSER_ROOT}/test/test_matmul_scheduler.cpp
    ${NVFUSER_ROOT}/test/test_gpu_tensorcore.cpp
  )
  add_test(test_matmul "${MATMUL_TEST_SRCS}" "")
  list(APPEND TEST_BINARIES test_matmul)

  add_test(test_external_src "${NVFUSER_ROOT}/test/test_external_src.cpp" "")
  list(APPEND TEST_BINARIES test_external_src)

  add_test(test_shift "${NVFUSER_ROOT}/test/test_shift.cpp" "")
  list(APPEND TEST_BINARIES test_shift)

  add_test(tutorial "${NVFUSER_ROOT}/test/test_tutorial.cpp" "")
  list(APPEND TEST_BINARIES tutorial)

  if(BUILD_PYTHON)
    set(PY_FRONTEND_TEST_SRCS)
    list(APPEND PY_FRONTEND_TEST_SRCS
      ${NVFUSER_SRCS_DIR}/python_frontend/test/test_nvfuser_fusion_definition.cpp
      ${NVFUSER_SRCS_DIR}/python_frontend/test/test_nvfuser_fusion_cache.cpp
      ${NVFUSER_SRCS_DIR}/python_frontend/test/test_nvfuser_fusion_record.cpp
    )
    add_test(test_python_frontend "${PY_FRONTEND_TEST_SRCS}" "")
    list(APPEND TEST_BINARIES test_python_frontend)
  endif()

  # We don't link CUPTI for MSVC
  if(NOT MSVC)
    add_test(test_profiler "${NVFUSER_ROOT}/test/test_fusion_profiler.cpp" "")
    list(APPEND TEST_BINARIES test_profiler)
  endif()

  add_custom_target(tests DEPENDS ${TEST_BINARIES})
endif()

# -- build benchmark
if(BUILD_NVFUSER_BENCHMARK)
  # nvfuser benchmark sources
  set(BENCHMARK_SRCS)
  list(APPEND BENCHMARK_SRCS
    ${NVFUSER_ROOT}/benchmark/batch_norm_channels_first.cpp
    ${NVFUSER_ROOT}/benchmark/batch_norm_channels_first_backward.cpp
    ${NVFUSER_ROOT}/benchmark/batch_norm_channels_last.cpp
    ${NVFUSER_ROOT}/benchmark/batch_norm_channels_last_backward.cpp
    ${NVFUSER_ROOT}/benchmark/bert.cpp
    ${NVFUSER_ROOT}/benchmark/broadcast.cpp
    ${NVFUSER_ROOT}/benchmark/gelu_backward_reduction.cpp
    ${NVFUSER_ROOT}/benchmark/gelu_backward.cpp
    ${NVFUSER_ROOT}/benchmark/heuristic_cache.cpp
    ${NVFUSER_ROOT}/benchmark/heuristic_lookup.cpp
    ${NVFUSER_ROOT}/benchmark/indexselect.cpp
    ${NVFUSER_ROOT}/benchmark/instance_norm.cpp
    ${NVFUSER_ROOT}/benchmark/layer_norm_backward.cpp
    ${NVFUSER_ROOT}/benchmark/layer_norm_fused.cpp
    ${NVFUSER_ROOT}/benchmark/layer_norm.cpp
    ${NVFUSER_ROOT}/benchmark/lstm_cell.cpp
    ${NVFUSER_ROOT}/benchmark/main.cpp
    ${NVFUSER_ROOT}/benchmark/many_pointwise_ops.cpp
    ${NVFUSER_ROOT}/benchmark/matmul.cpp
    ${NVFUSER_ROOT}/benchmark/reduction.cpp
    ${NVFUSER_ROOT}/benchmark/rms_norm_backward.cpp
    ${NVFUSER_ROOT}/benchmark/rms_norm.cpp
    ${NVFUSER_ROOT}/benchmark/scale_bias_relu.cpp
    ${NVFUSER_ROOT}/benchmark/shape_inference.cpp
    ${NVFUSER_ROOT}/benchmark/softmax_backward.cpp
    ${NVFUSER_ROOT}/benchmark/softmax_dropout.cpp
    ${NVFUSER_ROOT}/benchmark/softmax.cpp
    ${NVFUSER_ROOT}/benchmark/timm.cpp
    ${NVFUSER_ROOT}/benchmark/transpose.cpp
    ${NVFUSER_ROOT}/benchmark/utils.cpp
    ${NVFUSER_ROOT}/test/utils.cpp
  )

  set(NVFUSER_BENCHMARK "${PROJECT_NAME}_bench")
  add_executable(${NVFUSER_BENCHMARK} ${BENCHMARK_SRCS})
  set_property(TARGET ${NVFUSER_BENCHMARK} PROPERTY CXX_STANDARD ${NVFUSER_CPP_STANDARD})

  target_include_directories(${NVFUSER_BENCHMARK} SYSTEM PRIVATE
    ${CMAKE_SOURCE_DIR}/third_party/benchmark/include
    ${CMAKE_SOURCE_DIR}/third_party/flatbuffers/include
    ${CMAKE_SOURCE_DIR}/third_party/googletest/googletest/include
  )
  target_include_directories(${NVFUSER_BENCHMARK} PUBLIC ${NVFUSER_ROOT})
  target_link_libraries(${NVFUSER_BENCHMARK} PRIVATE
    dynamic_type
    ${TORCH_LIBRARIES}
    benchmark::benchmark
    ${NVFUSER_CODEGEN}
  )
  add_dependencies(${NVFUSER_BENCHMARK} flatc build_flatbuffer_config)

  if(NOT MSVC)
    target_compile_options(${NVFUSER_BENCHMARK} PRIVATE
      -Wall -Wno-unused-function
      -Werror -Wno-deprecated-copy
    )
  endif()
endif()

# --- generate runtime files
# nvfuser runtime files
set(NVFUSER_RUNTIME_FILES)
list(APPEND NVFUSER_RUNTIME_FILES
  ${NVFUSER_ROOT}/runtime/array.cu
  ${NVFUSER_ROOT}/runtime/basic_type_traits.cu
  ${NVFUSER_ROOT}/runtime/bf16_support.cu
  ${NVFUSER_ROOT}/runtime/bit.cu
  ${NVFUSER_ROOT}/runtime/block_reduction.cu
  ${NVFUSER_ROOT}/runtime/block_sync_atomic.cu
  ${NVFUSER_ROOT}/runtime/block_sync_default.cu
  ${NVFUSER_ROOT}/runtime/block_welford_outer.cu
  ${NVFUSER_ROOT}/runtime/broadcast.cu
  ${NVFUSER_ROOT}/runtime/complex_number.cu
  ${NVFUSER_ROOT}/runtime/fp16_support.cu
  ${NVFUSER_ROOT}/runtime/fused_reduction.cu
  ${NVFUSER_ROOT}/runtime/fused_welford_helper.cu
  ${NVFUSER_ROOT}/runtime/fused_welford_impl.cu
  ${NVFUSER_ROOT}/runtime/fused_welford_impl_outer.cu
  ${NVFUSER_ROOT}/runtime/grid_broadcast.cu
  ${NVFUSER_ROOT}/runtime/grid_reduction.cu
  ${NVFUSER_ROOT}/runtime/grid_sync.cu
  ${NVFUSER_ROOT}/runtime/helpers.cu
  ${NVFUSER_ROOT}/runtime/index_utils.cu
  ${NVFUSER_ROOT}/runtime/mbarrier.cu
  ${NVFUSER_ROOT}/runtime/memory.cu
  ${NVFUSER_ROOT}/runtime/random_numbers.cu
  ${NVFUSER_ROOT}/runtime/tensor.cu
  ${NVFUSER_ROOT}/runtime/tuple.cu
  ${NVFUSER_ROOT}/runtime/type_traits.cu
  ${NVFUSER_ROOT}/runtime/warp.cu
  ${NVFUSER_ROOT}/runtime/welford.cu
)

file(MAKE_DIRECTORY "${CMAKE_BINARY_DIR}/include/nvfuser_resources")

# "stringify" NVFUSER runtime sources
# (generate C++ header files embedding the original input as a string literal)
set(NVFUSER_STRINGIFY_TOOL "${NVFUSER_ROOT}/tools/stringify_file.py")

foreach(src ${NVFUSER_RUNTIME_FILES})
  get_filename_component(filename ${src} NAME_WE)
  set(dst "${CMAKE_BINARY_DIR}/include/nvfuser_resources/${filename}.h")
  add_custom_command(
    COMMENT "Stringify NVFUSER runtime source file"
    OUTPUT ${dst}
    DEPENDS ${src} "${NVFUSER_STRINGIFY_TOOL}"
    COMMAND ${PYTHON_EXECUTABLE} ${NVFUSER_STRINGIFY_TOOL} -i ${src} -o ${dst}
  )
  add_custom_target(nvfuser_rt_${filename} DEPENDS ${dst})
  add_dependencies(${NVFUSER_CODEGEN} nvfuser_rt_${filename})

  # also generate the resource headers during the configuration step
  # (so tools like clang-tidy can run w/o requiring a real build)
  execute_process(COMMAND
    ${PYTHON_EXECUTABLE} ${NVFUSER_STRINGIFY_TOOL} -i ${src} -o ${dst})
endforeach()

target_include_directories(${NVFUSER_CODEGEN} PRIVATE "${CMAKE_BINARY_DIR}/include")

# -- install nvfuser cmake config files and symlink to build binaries
install(EXPORT NvfuserTargets FILE NvfuserConfig.cmake DESTINATION share/cmake/nvfuser)

file(CREATE_LINK "${CMAKE_BINARY_DIR}" "${NVFUSER_ROOT}/bin" SYMBOLIC)

message(STATUS "")
message(STATUS "******** Nvfuser configuration summary ********")
message(STATUS "  UCC_FOUND: ${UCC_FOUND}")
message(STATUS "  NVFUSER_STANDALONE_BUILD_WITH_UCC  : ${NVFUSER_STANDALONE_BUILD_WITH_UCC}")
message(STATUS "  NVFUSER_BUILD_WITH_ASAN            : ${NVFUSER_BUILD_WITH_ASAN}")
message(STATUS "  NVFUSER_CPP_STANDARD               : ${NVFUSER_CPP_STANDARD}")

if(NVFUSER_STANDALONE_BUILD_WITH_UCC)
  message(STATUS "    UCC_HOME: $ENV{UCC_HOME}")
  message(STATUS "    UCC_DIR : $ENV{UCC_DIR}")
  message(STATUS "    UCX_HOME: $ENV{UCX_HOME}")
  message(STATUS "    UCX_DIR : $ENV{UCX_DIR}")
endif()

message(STATUS "******** End of Nvfuser configuration summary ********")<|MERGE_RESOLUTION|>--- conflicted
+++ resolved
@@ -454,43 +454,9 @@
   set(MULTIDEVICE_TEST_SRCS)
   list(APPEND MULTIDEVICE_TEST_SRCS
     ${NVFUSER_ROOT}/test/multidevice.cpp
-<<<<<<< HEAD
-    ${NVFUSER_ROOT}/test/utils.cpp
-    ${NVFUSER_ROOT}/test/test_allocation_domain.cpp
-    ${NVFUSER_ROOT}/test/test_dynamic_transform.cpp
-    ${NVFUSER_ROOT}/test/test_evaluator.cpp
-    ${NVFUSER_ROOT}/test/test_exceptions.cpp
-    ${NVFUSER_ROOT}/test/test_expr_sort.cpp
-    ${NVFUSER_ROOT}/test/test_gather.cpp
-    ${NVFUSER_ROOT}/test/test_gpu1.cpp
-    ${NVFUSER_ROOT}/test/test_gpu2.cpp
-    ${NVFUSER_ROOT}/test/test_gpu3.cpp
-    ${NVFUSER_ROOT}/test/test_gpu_compute_with.cpp
-    ${NVFUSER_ROOT}/test/test_expr_simplifier.cpp
-    ${NVFUSER_ROOT}/test/test_external_src.cpp
-    ${NVFUSER_ROOT}/test/test_swizzle.cpp
-    ${NVFUSER_ROOT}/test/test_tensor_factories.cpp
-    ${NVFUSER_ROOT}/test/test_gpu_fused_reduction.cpp
-    ${NVFUSER_ROOT}/test/test_gpu_outer_reduction.cpp
-    ${NVFUSER_ROOT}/test/test_loop_rotation.cpp
-    ${NVFUSER_ROOT}/test/test_gpu_shift.cpp
-    ${NVFUSER_ROOT}/test/test_resize.cpp
-    ${NVFUSER_ROOT}/test/test_gpu_tensorcore.cpp
-    ${NVFUSER_ROOT}/test/test_polymorphic_value.cpp
-    ${NVFUSER_ROOT}/test/test_matmul_sass.cpp
-    ${NVFUSER_ROOT}/test/test_matmul_scheduler.cpp
-    ${NVFUSER_ROOT}/test/test_mbarrier.cpp
-    ${NVFUSER_ROOT}/test/test_memory.cpp
-    ${NVFUSER_ROOT}/test/test_gpu_view.cpp
-    ${NVFUSER_ROOT}/test/test_gpu_transpose.cpp
-    ${NVFUSER_ROOT}/test/test_gpu_utils.cpp
-    ${NVFUSER_ROOT}/test/test_gpu_indexing_ops.cpp
-    ${NVFUSER_ROOT}/test/test_gpu_indexing.cpp
-    ${NVFUSER_ROOT}/test/test_multidevice_megatron.cpp
-=======
->>>>>>> 5fbeb582
     ${NVFUSER_ROOT}/test/test_multidevice_pipeline.cpp
     ${NVFUSER_ROOT}/test/test_multidevice_communications.cpp
+    ${NVFUSER_ROOT}/test/test_multidevice_matmuls.cpp
   )
   add_test(test_multidevice "${MULTIDEVICE_TEST_SRCS}" "")
   list(APPEND TEST_BINARIES test_multidevice)
