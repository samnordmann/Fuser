// clang-format off
/*
 * SPDX-FileCopyrightText: Copyright (c) 2023-present NVIDIA CORPORATION & AFFILIATES.
 * All rights reserved.
 * SPDX-License-Identifier: BSD-3-Clause
 */
// clang-format on
#ifdef USE_DISTRIBUTED
#include <gtest/gtest.h>

#include <codegen.h>
#include <device_lower/lower2device.h>
#include <disjoint_set.h>
#include <executor.h>
#include <executor_params.h>
#include <expr_evaluator.h>
#include <fusion.h>
#include <fusion_segmenter.h>
#include <ir/all_nodes.h>
#include <ir/graphviz.h>
#include <ir/iostream.h>
#include <ir/printer.h>
#include <ir/utils.h>
#include <iter_visitor.h>
#include <kernel_cache.h>
#include <kernel_ir.h>
#include <mma_type.h>
#include <multidevice/lower_resharding_expr.h>
#include <ops/all_ops.h>
#include <root_domain_map.h>
#include <scheduler/all_schedulers.h>
#include <scheduler/reduction_utils.h>
#include <scheduler/utils.h>
#include <test/multidevice.h>
#include <torch/csrc/jit/codegen/cuda/interface.h>
#include <transform_replay.h>
#include <transform_rfactor.h>

#include <algorithm>
#include <iostream>

namespace nvfuser {

using namespace torch::jit::fuser::cuda;
using namespace at::indexing;

/* To run the following tests on several devices, pytorch must be installed
   with the flag USE_DISTRIBUTED=1 and nccl support.
   Then simply run the tests on several processes, for example using mpirun
   on a node having at least 6 GPUs,
   e.g.: mpirun -np 6 build/nvfuser_tests
   --gtest_filter=PipelineTest.Pipeline
*/

TEST_F(PipelineTest, Pipeline) {
  const std::vector<int64_t> input_shape1 = {3096, 1123};
  const std::vector<int64_t> input_shape2 = {2048, 73, 81};
  // ===========================================================
  //        FUSION
  // ===========================================================
  FusionGuard fg(fusion.get());

  TensorView* tv0_ = makeConcreteTensor(input_shape1);
  fusion->addInput(tv0_);
  TensorView* tv1_ = sum(tv0_, {0});

  TensorView* tv2_ = set(tv1_);
  TensorView* tv3_ = sum(tv2_, {0});
  fusion->addOutput(tv3_);

  TensorView* tv0 = makeConcreteTensor(input_shape2);
  fusion->addInput(tv0);
  TensorView* tv1 = sum(tv0, {0});

  TensorView* tv2 = set(tv1);
  TensorView* tv2a = set(tv2);
  TensorView* tv3 = sum(tv2a, {0});

  TensorView* tv4 = set(tv1);
  TensorView* tv4a = set(tv4);
  TensorView* tv5 = sum(tv4a, {0});

  TensorView* tv6 = set(tv2a);
  TensorView* tv7 = sum(tv6, {0});
  fusion->addOutput(tv7);

  TensorView* tv8 = set(tv3);
  TensorView* tv9 = set(tv5);
  TensorView* tv10 = set(tv7);
  TensorView* tv11 = add(tv8, tv9);
  TensorView* tv12 = add(tv11, tv10);
  TensorView* tv13 = sum(tv12, {0});
  fusion->addOutput(tv13);

  DeviceMesh mesh0_({5});
  DeviceMesh mesh1_({2, 4});
  DeviceMesh mesh0({0});
  DeviceMesh mesh1({0, 1, 4});
  DeviceMesh mesh2({1, 3});
  DeviceMesh mesh3({2});
  DeviceMesh mesh4({4, 5});

  tv0_->setDeviceMesh(mesh0_);
  tv1_->setDeviceMesh(mesh0_);
  tv2_->setDeviceMesh(mesh1_);
  tv3_->setDeviceMesh(mesh1_);
  tv0->setDeviceMesh(mesh0);
  tv1->setDeviceMesh(mesh0);
  tv2->setDeviceMesh(mesh1);
  tv2a->setDeviceMesh(mesh1);
  tv3->setDeviceMesh(mesh1);
  tv4->setDeviceMesh(mesh2);
  tv4a->setDeviceMesh(mesh2);
  tv5->setDeviceMesh(mesh2);
  tv6->setDeviceMesh(mesh3);
  tv7->setDeviceMesh(mesh3);
  tv8->setDeviceMesh(mesh4);
  tv9->setDeviceMesh(mesh4);
  tv10->setDeviceMesh(mesh4);
  tv11->setDeviceMesh(mesh4);
  tv12->setDeviceMesh(mesh4);
  tv13->setDeviceMesh(mesh4);

  // Create input tensors.
  // Note: each process is binded to a different GPU
  // Note: the concrete values are only used at the relevant ranks
  inputs = {
      at::randn(input_shape1, tensor_options),
      at::randn(input_shape2, tensor_options)};

  validate();
}

<<<<<<< HEAD
=======
//(first stage's mesh, second stage's mesh, is first stage sharded, is second
// stage sharded, do_reduction?)
using PipelineTestTwoStagesParams =
    std::tuple<CommunicatorBackend, DeviceMesh, DeviceMesh, bool, bool, bool>;
class PipelineTestTwoStages
    : public PipelineTest,
      public ::testing::WithParamInterface<PipelineTestTwoStagesParams> {};

TEST_P(PipelineTestTwoStages, Communication) {
  auto
      [backend,
       mesh0,
       mesh1,
       is_stage0_sharded,
       is_stage1_sharded,
       do_reduction] = GetParam();
  if (!communicator->isBackendAvailable(backend)) {
    GTEST_SKIP() << "Backend not available";
  }
  communicator->setDefaultBackend(backend);

  FusionGuard fg(fusion.get());
  TensorView* tv0 = makeContigTensor(4);
  TensorView* tv1 = sum(tv0, {3});
  TensorView* tv2 = do_reduction ? sum(tv1, {0}) : set(tv1);
  TensorView* tv3 = sum(tv2, {1});
  fusion->addInput(tv0);
  fusion->addOutput(tv3);

  PipelineStageDescriptor stage0(false), stage1(false);
  stage0.addVal({tv0, tv1});
  stage1.addVal({tv2, tv3});
  if (mesh1.vector().empty()) {
    mesh1 = mesh0;
  }
  stage0.mesh = mesh0;
  stage1.mesh = mesh1;
  if (is_stage0_sharded) {
    tv0->axis(0)->parallelize(ParallelType::DIDx);
    tv1->axis(0)->parallelize(ParallelType::DIDx);
  }
  if (is_stage1_sharded) {
    tv2->axis(do_reduction ? 1 : 0)->parallelize(ParallelType::DIDx);
    tv3->axis(0)->parallelize(ParallelType::DIDx);
  }

  PipelineDescriptor descriptor{
      .stage_descriptors{std::move(stage0), std::move(stage1)}};
  pipeline = std::make_unique<Pipeline>(fusion.get(), std::move(descriptor));

  int first_axis_extent = 16;
  if (is_stage0_sharded) {
    first_axis_extent = mesh0.vector().size();
  } else if (is_stage1_sharded) {
    first_axis_extent = mesh1.vector().size();
  }
  int second_axis_extent = 32;
  if (is_stage1_sharded && do_reduction) {
    GTEST_ASSERT_EQ(mesh0.vector().size(), mesh1.vector().size());
    second_axis_extent = mesh1.vector().size();
  }
  inputs = {
      at::ones({first_axis_extent, second_axis_extent, 3, 5}, tensor_options) *
      communicator->deviceId()};

  validate();
}

>>>>>>> 42f8f684
namespace {
auto all_backends =
    ::testing::Values(CommunicatorBackend::nccl, CommunicatorBackend::ucc);

DeviceMesh mesh_null;
DeviceMesh mesh0({0});
DeviceMesh mesh1({1});
DeviceMesh mesh2({0, 1, 2, 3});
DeviceMesh mesh3({0, 2, 3});
DeviceMesh mesh4({1, 0, 2});
auto all_meshes = ::testing::Values(mesh0, mesh1, mesh2, mesh3, mesh4);

} // namespace
<<<<<<< HEAD

TEST_P(PipelineTestTwoStages, Communication) {}
=======
>>>>>>> 42f8f684

INSTANTIATE_TEST_SUITE_P(
    Gather,
    PipelineTestTwoStages,
    ::testing::Combine(
        all_backends,
        all_meshes,
        all_meshes,
        ::testing::Values(true),
        ::testing::Values(false),
        ::testing::Values(false)));

INSTANTIATE_TEST_SUITE_P(
    Scatter,
    PipelineTestTwoStages,
    ::testing::Combine(
        all_backends,
        all_meshes,
        all_meshes,
        ::testing::Values(false),
        ::testing::Values(true),
        ::testing::Values(false)));

INSTANTIATE_TEST_SUITE_P(
    Bcast,
    PipelineTestTwoStages,
    ::testing::Combine(
        all_backends,
        all_meshes,
        all_meshes,
        ::testing::Values(false),
        ::testing::Values(false),
        ::testing::Values(false)));

INSTANTIATE_TEST_SUITE_P(
    Bcast_sharded,
    PipelineTestTwoStages,
    ::testing::Combine(
        all_backends,
        ::testing::Values(mesh3, mesh4),
        ::testing::Values(mesh3, mesh4),
        ::testing::Values(true),
        ::testing::Values(true),
        ::testing::Values(false)));

INSTANTIATE_TEST_SUITE_P(
    Bcast_sharded_same_mesh,
    PipelineTestTwoStages,
    ::testing::Combine(
        all_backends,
        ::testing::Values(mesh0, mesh1),
        ::testing::Values(mesh_null), // the same mesh is used for all tensors
        ::testing::Values(true),
        ::testing::Values(true),
        ::testing::Values(false)));

INSTANTIATE_TEST_SUITE_P(
    Reduce,
    PipelineTestTwoStages,
    ::testing::Combine(
        all_backends,
        all_meshes,
        all_meshes,
        ::testing::Values(true),
        ::testing::Values(false),
        ::testing::Values(true)));

INSTANTIATE_TEST_SUITE_P(
    ReduceScatter,
    PipelineTestTwoStages,
    ::testing::Combine(
        all_backends,
        all_meshes,
        ::testing::Values(mesh_null), // the same mesh is used for all tensors
        ::testing::Values(true),
        ::testing::Values(true),
        ::testing::Values(true)));

TEST_F(PipelineTest, Pipeline_Reduce) {
  const std::vector<int64_t> input_shape = {4, 3, 1, 2};

  FusionGuard fg(fusion.get());

  TensorView* tv0 = makeConcreteTensor(input_shape);
  fusion->addInput(tv0);
  TensorView* tv1 = sum(tv0, {1});
  TensorView* tv2 = sum(tv1, {0});
  TensorView* tv3 = sum(tv2, {0});
  fusion->addOutput(tv3);

  DeviceMesh mesh0({0, 1, 2, 3});
  DeviceMesh mesh1({0, 1});
  tv0->setDeviceMesh(mesh0);
  tv1->setDeviceMesh(mesh0);
  tv2->setDeviceMesh(mesh1);
  tv3->setDeviceMesh(mesh1);

  tv0->axis(0)->parallelize(ParallelType::DIDx);
  tv1->axis(0)->parallelize(ParallelType::DIDx);

  inputs = {
      at::ones(input_shape, tensor_options) * (communicator->deviceId() + 1)};

  validate();
}

TEST_F(PipelineTest, Pipeline_ReduceToExternalRoot) {
  const std::vector<int64_t> input_shape = {2, 3, 1, 2};

  FusionGuard fg(fusion.get());

  TensorView* tv0 = makeConcreteTensor(input_shape);
  fusion->addInput(tv0);
  TensorView* tv1 = sum(tv0, {1});
  TensorView* tv2 = sum(tv1, {0});
  TensorView* tv3 = sum(tv2, {0});
  fusion->addOutput(tv3);

  DeviceMesh mesh0({0, 1});
  DeviceMesh mesh1({2});
  tv0->setDeviceMesh(mesh0);
  tv1->setDeviceMesh(mesh0);
  tv2->setDeviceMesh(mesh1);
  tv3->setDeviceMesh(mesh1);

  tv0->axis(0)->parallelize(ParallelType::DIDx);
  tv1->axis(0)->parallelize(ParallelType::DIDx);

  inputs = {
      at::ones(input_shape, tensor_options) * (communicator->deviceId() + 1)};

  validate();
}

TEST_F(PipelineTest, Pipeline_Allreduce) {
  const std::vector<int64_t> input_shape = {4, 3, 1, 2};
  FusionGuard fg(fusion.get());

  TensorView* tv0 = makeConcreteTensor(input_shape);
  fusion->addInput(tv0);
  TensorView* tv1 = sum(tv0, {1});
  TensorView* tv2 = sum(tv1, {0});
  TensorView* tv3 = sum(tv2, {0});
  fusion->addOutput(tv3);

  DeviceMesh mesh0({0, 1, 2, 3});
  DeviceMesh mesh1({0, 1});
  tv0->setDeviceMesh(mesh0);
  tv1->setDeviceMesh(mesh0);
  tv2->setDeviceMesh(mesh1);
  tv3->setDeviceMesh(mesh1);

  tv0->axis(0)->parallelize(ParallelType::DIDx);
  tv1->axis(0)->parallelize(ParallelType::DIDx);

  inputs = {
      at::ones(input_shape, tensor_options) * (communicator->deviceId() + 1)};

  validate();
}

TEST_F(PipelineTest, Pipeline_ReduceScatter) {
  const std::vector<int64_t> input_shape = {4, 4, 1, 2};

  FusionGuard fg(fusion.get());

  TensorView* tv0 = makeConcreteTensor(input_shape);
  fusion->addInput(tv0);
  TensorView* tv1 = sum(tv0, {3});
  TensorView* tv2 = sum(tv1, {0});
  TensorView* tv3 = sum(tv2, {1});
  fusion->addOutput(tv3);

  DeviceMesh mesh0({0, 1, 2, 3});
  DeviceMesh mesh1({0, 1, 2, 3});
  tv0->setDeviceMesh(mesh0);
  tv1->setDeviceMesh(mesh0);
  tv2->setDeviceMesh(mesh1);
  tv3->setDeviceMesh(mesh1);

  tv0->axis(0)->parallelize(ParallelType::DIDx);
  tv1->axis(0)->parallelize(ParallelType::DIDx);
  tv2->axis(1)->parallelize(
      ParallelType::DIDx); // axis(0) is the "reduce" axis from previous tensor
  tv3->axis(0)->parallelize(ParallelType::DIDx);

  inputs = {
      at::ones(input_shape, tensor_options) * (communicator->deviceId() + 1)};

  validate();
}

TEST_F(PipelineTest, Overlap) {
  // In this example we demonstrate how we can apply the optimization
  // described in
  // Overlap Communication with Dependent Computation via Decomposition in Large
  // Deep Learning Models (acm.org)
  // https://dl.acm.org/doi/pdf/10.1145/3567955.3567959
  // We simplify the setting as much as possible by considering a multi-device
  // Pipeline with a simple "Gather" followed by a dependent compute. The paper
  // suggest to slice those two operation and to interleave them to achieve
  // better overlap. Consider the following Pipeline:

  // /* Stage 0 */
  // TensorView* tv0 = makeContigTensor(3);
  // fusion->addInput(tv0);
  // TensorView* tv1 = sum(tv0, {2});
  // /* Stage 1 */
  // TensorView* tv2 = set(tv1); // is lowered to a "Gather" communication
  // TensorView* tv3 = sum(tv2, {1});
  // fusion->addOutput(tv3);

  // tv0->axis(0)->parallelize(ParallelType::DIDx);
  // tv1->axis(0)->parallelize(ParallelType::DIDx);

  // PipelineStageDescriptor stage0(false), stage1(false);
  // stage0.addVal({tv0, tv1});
  // stage1.addVal({tv2, tv3});

  // stage0.mesh = {0, 1, 2, 3, 4, 5, 6, 7};
  // stage1.mesh = {0};

  const int64_t number_of_devices = communicator->size();
  constexpr int64_t number_of_slices = 4;
  constexpr int64_t extent_of_axis2 = 1024;
  constexpr int64_t extent_of_slice = extent_of_axis2 / number_of_slices;
  const std::vector<int64_t> input_extents = {
      number_of_devices, 7, extent_of_axis2, 3};
  assert(!(extent_of_axis2 % number_of_slices)); // for simplicity

  FusionGuard fg(fusion.get());

  // containers used later for adding ranges of tvs directly to the stages
  std::unordered_set<Val*> from_stage0, from_stage1;
  std::vector<Val*> to_stage0, to_stage1;

  TensorView* tv0 = makeConcreteTensor(input_extents);
  fusion->addInput(tv0);
  TensorView* tv1 = sum(tv0, {3});
  from_stage0.insert(tv0);
  tv0->axis(0)->parallelize(ParallelType::DIDx);
  tv1->axis(0)->parallelize(ParallelType::DIDx);

  TensorView *tv1x, *tv2x, *tv3x;
  std::vector<TensorView*> tv3_slices;
  std::vector<Slice> slices{3};
  for (int i = 0; i < number_of_slices; i++) {
    slices.at(2).start = IrBuilder::create<Val>(i * extent_of_slice);
    slices.at(2).stop = IrBuilder::create<Val>((i + 1) * extent_of_slice);
    tv1x = slice(tv1, slices);
    tv1x->axis(0)->parallelize(ParallelType::DIDx);
    to_stage0.push_back(tv1x);

    tv2x = set(tv1x);
    from_stage1.insert(tv2x);
    tv3x = sum(tv2x, {1});
    tv3_slices.push_back(tv3x);
  }
  TensorView* tv3 = cat(tv3_slices, 1);
  fusion->addOutput(tv3);
  to_stage1.push_back(tv3);

  // instead of using "slice/cat" it would be nicer to split the dimension and
  // use "select/stack", but "stack" is not implemented in nvFuser at the moment

  // stage0.addRange(from_stage0, to_stage0);
  // stage1.addRange(from_stage1, to_stage1);
  // std::vector<DeviceIdxType> devices(number_of_devices);
  // std::iota(devices.begin(), devices.end(), 0);
  // stage0.mesh = devices;
  // stage1.mesh = {0};

  // PipelineDescriptor descriptor {
  //     .stage_descriptors{std::move(stage0), std::move(stage1)}};

  // pipeline = std::make_unique<Pipeline>(std::move(fusion),
  // std::move(descriptor));

  // inputs = {at::ones(input_extents, tensor_options) *
  // (communicator->deviceId() + 1)};

  // validate();
}

TensorView* MatrixMultiplication(TensorView* a, TensorView* b) {
  auto a_b = broadcast(a, {false, false, true}); // (x,y,b)
  auto b_b = broadcast(b, {true, false, false}); // (b,y,z)

  auto c = mul(a_b, b_b); // (x,y,z)
  auto d = sum(c, {1}); // (x,r,z)
  return d;
}

TEST_F(PipelineTest, matmul_summa) {
  // use NMK for matrix dimensions instead (by convention)
  if (communicator->deviceId()) {
    return;
  }
  // Matrices dimensions
  // a's shape=[x,y]
  // b's shape=[y,z]
  constexpr int64_t x = 12;
  constexpr int64_t y = 18;
  constexpr int64_t z = 24;
  const std::vector<int64_t> a_extents = {x, y};
  const std::vector<int64_t> b_extents = {y, z};

  // Device Mesh
  // [ 0 1 2
  //   3 4 5 ]
  constexpr int64_t N = 2;
  constexpr int64_t M = 3;
  DeviceMesh mesh({0, 1, 2, 3, 4, 5});
  mesh.reshape({N, M});

  auto fusion = std::make_unique<Fusion>();
  auto fg = std::make_unique<FusionGuard>(fusion.get());

  // a {DIDx{N}, x/N, DIDy{M}, y/M}
  // b {DIDx{N}, y/N, DIDy{M}, z/M}
  auto a = makeConcreteTensor(a_extents);
  auto b = makeConcreteTensor(b_extents);
  a->split(0, N, false);
  a->split(2, M, false);
  b->split(0, N, false);
  b->split(2, M, false);
  a->setDeviceMesh(mesh);
  b->setDeviceMesh(mesh);
  a->axis(0)->parallelize(ParallelType::DIDx);
  a->axis(2)->parallelize(ParallelType::DIDy);
  b->axis(0)->parallelize(ParallelType::DIDx);
  b->axis(2)->parallelize(ParallelType::DIDy);
  fusion->addInput(a);
  fusion->addInput(b);

  // a2 {DIDx{N}, x/N, y}
  // b2 {y, DIDy{M}, z/M}
  auto a2 = set(a);
  auto b2 = set(b);
  a2->split(0, N, false);
  b2->split(1, M, false);
  a2->setDeviceMesh(mesh);
  b2->setDeviceMesh(mesh);
  a2->axis(0)->parallelize(ParallelType::DIDx);
  b2->axis(1)->parallelize(ParallelType::DIDy);

  // a3 {DIDx{N}, x/N, y, b,  b }
  // b3 {b,  b , y, DIDy{M}, z/M}
  auto a3 = broadcast(a2, {false, false, true, true});
  auto b3 = broadcast(b2, {true, true, false, false});
  a3->split(0, N, false);
  b3->split(3, M, false);
  a3->setDeviceMesh(mesh);
  b3->setDeviceMesh(mesh);
  a3->axis(0)->parallelize(ParallelType::DIDx);
  b3->axis(3)->parallelize(ParallelType::DIDy);

  // c {DIDx{N}, x/N, y, DIDy{M}, z/M}
  auto c = mul(a3, b3);
  c->setDeviceMesh(mesh);
  c->axis(0)->parallelize(ParallelType::DIDx);
  c->axis(3)->parallelize(ParallelType::DIDy);

  // d {DIDx{N}, x/N, r{y}, DIDy{M}, z/M}
  auto d = sum(c, {2});
  d->setDeviceMesh(mesh);
  d->axis(0)->parallelize(ParallelType::DIDx);
  d->axis(3)->parallelize(ParallelType::DIDy);
  fusion->addOutput(d);

  fusion->print();

  inputs = {
      at::randn(a_extents, tensor_options),
      at::randn(b_extents, tensor_options)};

  FusionExecutor fe;
  fe.compileFusion(fusion.get(), inputs);
  auto ref_outputs = fe.runFusion(inputs);

  std::cout << "a (concrete inputs): \n"
            << inputs.at(0) << "\nb (concrete inputs): \n"
            << inputs.at(1) << std::endl;
  for (auto t : c10::irange(ref_outputs.size())) {
    std::cout << "\noutput " << t << ":\n" << ref_outputs.at(t);
  }
  std::cout << std::endl;
}

} // namespace nvfuser

#endif<|MERGE_RESOLUTION|>--- conflicted
+++ resolved
@@ -131,8 +131,6 @@
   validate();
 }
 
-<<<<<<< HEAD
-=======
 //(first stage's mesh, second stage's mesh, is first stage sharded, is second
 // stage sharded, do_reduction?)
 using PipelineTestTwoStagesParams =
@@ -201,7 +199,6 @@
   validate();
 }
 
->>>>>>> 42f8f684
 namespace {
 auto all_backends =
     ::testing::Values(CommunicatorBackend::nccl, CommunicatorBackend::ucc);
@@ -215,11 +212,6 @@
 auto all_meshes = ::testing::Values(mesh0, mesh1, mesh2, mesh3, mesh4);
 
 } // namespace
-<<<<<<< HEAD
-
-TEST_P(PipelineTestTwoStages, Communication) {}
-=======
->>>>>>> 42f8f684
 
 INSTANTIATE_TEST_SUITE_P(
     Gather,
