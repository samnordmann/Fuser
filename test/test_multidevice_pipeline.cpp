// clang-format off
/*
 * SPDX-FileCopyrightText: Copyright (c) 2023-present NVIDIA CORPORATION & AFFILIATES.
 * All rights reserved.
 * SPDX-License-Identifier: BSD-3-Clause
 */
// clang-format on
#ifdef USE_DISTRIBUTED
#include <gtest/gtest.h>

#include <codegen.h>
#include <device_lower/lower2device.h>
#include <disjoint_set.h>
#include <executor.h>
#include <executor_params.h>
#include <expr_evaluator.h>
#include <fusion.h>
#include <fusion_segmenter.h>
#include <ir/all_nodes.h>
#include <ir/graphviz.h>
#include <ir/iostream.h>
#include <ir/printer.h>
#include <ir/utils.h>
#include <iter_visitor.h>
#include <kernel_cache.h>
#include <kernel_ir.h>
#include <mma_type.h>
#include <ops/all_ops.h>
#include <root_domain_map.h>
#include <scheduler/all_schedulers.h>
#include <scheduler/reduction_utils.h>
#include <scheduler/utils.h>
#include <test/multidevice.h>
#include <test/validator.h>
#include <torch/csrc/jit/codegen/cuda/interface.h>
#include <transform_replay.h>
#include <transform_rfactor.h>

#include <algorithm>
#include <iostream>

namespace nvfuser {
using namespace torch::jit::fuser::cuda;
using namespace at::indexing;

/* To run the following tests on several devices, pytorch must be installed
   with the flag USE_DISTRIBUTED=1 and nccl support.
   Then simply run the tests on several processes, for example using mpirun
   on a node having at least 6 GPUs,
   e.g.: mpirun -np 6 build/nvfuser_tests
   --gtest_filter=PipelineTest.Pipeline
*/

TEST_F(PipelineTest, Pipeline) {
  const std::vector<int64_t> input_shape1 = {6, 7};
  const std::vector<int64_t> input_shape2 = {3, 5, 2};
  // ===========================================================
  //        FUSION
  // ===========================================================
  FusionGuard fg(fusion.get());

  TensorView* tv0_ = makeConcreteTensor(input_shape1);
  fusion->addInput(tv0_);
  TensorView* tv1_ = sum(tv0_, {0});

  TensorView* tv2_ = set(tv1_);
  TensorView* tv3_ = sum(tv2_, {0});
  fusion->addOutput(tv3_);

  TensorView* tv0 = makeConcreteTensor(input_shape2);
  fusion->addInput(tv0);
  TensorView* tv1 = sum(tv0, {0});

  TensorView* tv2 = set(tv1);
  TensorView* tv2a = set(tv2);
  TensorView* tv3 = sum(tv2a, {0});

  TensorView* tv4 = set(tv1);
  TensorView* tv4a = set(tv4);
  TensorView* tv5 = sum(tv4a, {0});

  TensorView* tv6 = set(tv2a);
  TensorView* tv7 = sum(tv6, {0});
  fusion->addOutput(tv7);

  TensorView* tv8 = set(tv3);
  TensorView* tv9 = set(tv5);
  TensorView* tv10 = set(tv7);
  TensorView* tv11 = add(tv8, tv9);
  TensorView* tv12 = add(tv11, tv10);
  TensorView* tv13 = sum(tv12, {0});
  fusion->addOutput(tv13);

  DeviceMesh mesh0_({5});
  DeviceMesh mesh1_({2, 4});
  DeviceMesh mesh0({0});
  DeviceMesh mesh1({0, 1, 4});
  DeviceMesh mesh2({1, 3});
  DeviceMesh mesh3({2});
  DeviceMesh mesh4({4, 5});

  tv0_->setDeviceMesh(mesh0_);
  tv1_->setDeviceMesh(mesh0_);
  tv2_->setDeviceMesh(mesh1_);
  tv3_->setDeviceMesh(mesh1_);
  tv0->setDeviceMesh(mesh0);
  tv1->setDeviceMesh(mesh0);
  tv2->setDeviceMesh(mesh1);
  tv2a->setDeviceMesh(mesh1);
  tv3->setDeviceMesh(mesh1);
  tv4->setDeviceMesh(mesh2);
  tv4a->setDeviceMesh(mesh2);
  tv5->setDeviceMesh(mesh2);
  tv6->setDeviceMesh(mesh3);
  tv7->setDeviceMesh(mesh3);
  tv8->setDeviceMesh(mesh4);
  tv9->setDeviceMesh(mesh4);
  tv10->setDeviceMesh(mesh4);
  tv11->setDeviceMesh(mesh4);
  tv12->setDeviceMesh(mesh4);
  tv13->setDeviceMesh(mesh4);

  // Create input tensors.
  // Note: each process is binded to a different GPU
  // Note: the concrete values are only used at the relevant ranks
  unsharded_inputs = {
      at::randn(input_shape1, tensor_options),
      at::randn(input_shape2, tensor_options)};

  // executeAndValidate();
}

//(backend type, first stage's mesh, second stage's mesh (if not null), is first
<<<<<<< HEAD
//stage sharded?, is second stage sharded?, axis of tensor to shard)
=======
// stage sharded?, is second
// stage sharded?, do_reduction?)
>>>>>>> dbbe5cce
using PipelineTestTwoStagesParams =
    std::tuple<CommunicatorBackend, DeviceMesh, DeviceMesh, bool, bool, int>;
class CollectivePipeline
    : public PipelineTest,
      public ::testing::WithParamInterface<PipelineTestTwoStagesParams> {};
class ReductionPipeline
    : public PipelineTest,
      public ::testing::WithParamInterface<PipelineTestTwoStagesParams> {};

TEST_P(CollectivePipeline, Communication) {
  auto
      [backend,
       mesh0,
       mesh1,
       is_stage0_sharded,
       is_stage1_sharded,
       sharded_dim] = GetParam();
  if (!communicator->isBackendAvailable(backend)) {
    GTEST_SKIP() << "Backend not available";
  }
  communicator->setDefaultBackend(backend);

  if (mesh1.vector().empty()) {
    mesh1 = mesh0;
  }

  std::vector<int64_t> unsharded_input_sizes = {4, 7, 3, 5};
  if (is_stage0_sharded) {
    unsharded_input_sizes[sharded_dim] = mesh0.vector().size();
  }
  if (is_stage1_sharded) {
    unsharded_input_sizes[sharded_dim] = mesh1.vector().size();
  }
<<<<<<< HEAD

  FusionGuard fg(fusion.get());
  TensorView* tv0 = makeConcreteTensor(unsharded_input_sizes);
  TensorView* tv1 = sum(tv0, {3});
  TensorView* tv2 = set(tv1);
  TensorView* tv3 = sum(tv2, {1});
  fusion->addInput(tv0);
  fusion->addOutput(tv3);

  tv0->setDeviceMesh(mesh0);
  tv1->setDeviceMesh(mesh0);
  tv2->setDeviceMesh(mesh1);
  tv3->setDeviceMesh(mesh1);
  if (is_stage0_sharded) {
    tv0->axis(sharded_dim)->parallelize(ParallelType::DIDx);
    tv1->axis(sharded_dim)->parallelize(ParallelType::DIDx);
  }
  if (is_stage1_sharded) {
    tv2->axis(sharded_dim)->parallelize(ParallelType::DIDx);
    tv3->axis(sharded_dim)->parallelize(ParallelType::DIDx);
  }

  unsharded_inputs = {at::randn(unsharded_input_sizes, tensor_options)};
  executeAndValidate();
}

TEST_P(ReductionPipeline, Communication) {
  auto
      [backend,
       mesh0,
       mesh1,
       is_stage0_sharded,
       is_stage1_sharded,
       sharded_dim] = GetParam();
  if (!communicator->isBackendAvailable(backend)) {
    GTEST_SKIP() << "Backend not available";
  }
  communicator->setDefaultBackend(backend);

  if (mesh1.vector().empty()) {
    mesh1 = mesh0;
  }

  std::vector<int64_t> unsharded_input_sizes = {3, 4, 3, 5};
  if (is_stage0_sharded) {
    unsharded_input_sizes[sharded_dim] = mesh0.vector().size();
  }
  if (is_stage1_sharded) {
    unsharded_input_sizes[sharded_dim+1] = mesh1.vector().size();
    unsharded_input_sizes[0] = mesh1.vector().size();
  }
  std::vector<int64_t> sharded_input_sizes = unsharded_input_sizes;
=======
  std::vector<int64_t> unsharded_input_sizes = {
      first_axis_extent, second_axis_extent, 3, 5};
>>>>>>> dbbe5cce

  FusionGuard fg(fusion.get());
  TensorView* tv0 = makeConcreteTensor(unsharded_input_sizes);
  TensorView* tv1 = sum(tv0, {3});
  TensorView* tv2 = sum(tv1, {sharded_dim});
  TensorView* tv3 = sum(tv2, {1});
  fusion->addInput(tv0);
  fusion->addOutput(tv3);

  tv0->setDeviceMesh(mesh0);
  tv1->setDeviceMesh(mesh0);
  tv2->setDeviceMesh(mesh1);
  tv3->setDeviceMesh(mesh1);
  if (is_stage0_sharded) {
    tv0->axis(sharded_dim)->parallelize(ParallelType::DIDx);
    tv1->axis(sharded_dim)->parallelize(ParallelType::DIDx);
  }
  if (is_stage1_sharded) {
    tv2->axis(sharded_dim+1)->parallelize(ParallelType::DIDx);
    tv3->axis(0)->parallelize(ParallelType::DIDx);
<<<<<<< HEAD
  } 
=======
  }

  unsharded_inputs = {at::randn(unsharded_input_sizes, tensor_options)};
>>>>>>> dbbe5cce

  unsharded_inputs = {at::randn(unsharded_input_sizes, tensor_options)};
  executeAndValidate();
}

namespace {
auto all_backends =
    ::testing::Values(CommunicatorBackend::nccl, CommunicatorBackend::ucc);

DeviceMesh mesh_null;
DeviceMesh mesh0({0});
DeviceMesh mesh1({1});
DeviceMesh mesh2({0, 1, 2, 3});
DeviceMesh mesh3({0, 2, 3});
DeviceMesh mesh4({1, 0, 2});
auto all_meshes = ::testing::Values(mesh0, mesh1, mesh2, mesh3, mesh4);
auto all_nontrivial_meshes = ::testing::Values(mesh2, mesh3, mesh4);

} // namespace

INSTANTIATE_TEST_SUITE_P(
    Gather,
    CollectivePipeline,
    ::testing::Combine(
        all_backends,
        all_meshes,
        all_meshes,
        ::testing::Values(true),
        ::testing::Values(false),
        ::testing::Values(0, 2)));

INSTANTIATE_TEST_SUITE_P(
    Scatter,
    CollectivePipeline,
    ::testing::Combine(
        all_backends,
        all_meshes,
        all_meshes,
        ::testing::Values(false),
        ::testing::Values(true),
        ::testing::Values(0, 2)));

INSTANTIATE_TEST_SUITE_P(
    Bcast,
    CollectivePipeline,
    ::testing::Combine(
        all_backends,
        all_meshes,
        all_meshes,
        ::testing::Values(false),
        ::testing::Values(false),
        ::testing::Values(0, 2)));

INSTANTIATE_TEST_SUITE_P(
    Bcast_sharded,
    CollectivePipeline,
    ::testing::Combine(
        all_backends,
        ::testing::Values(mesh3, mesh4),
        ::testing::Values(mesh3, mesh4),
        ::testing::Values(true),
        ::testing::Values(true),
        ::testing::Values(0, 2)));

INSTANTIATE_TEST_SUITE_P(
    Bcast_sharded_same_mesh,
    CollectivePipeline,
    ::testing::Combine(
        all_backends,
        ::testing::Values(mesh0, mesh1),
        ::testing::Values(mesh_null), // the same mesh is used for all tensors
        ::testing::Values(true),
        ::testing::Values(true),
        ::testing::Values(0, 2)));

INSTANTIATE_TEST_SUITE_P(
    Reduce,
    ReductionPipeline,
    ::testing::Combine(
        all_backends,
        all_nontrivial_meshes,
        all_meshes,
        ::testing::Values(true),
        ::testing::Values(false),
        ::testing::Values(0, 1)));

INSTANTIATE_TEST_SUITE_P(
    ReduceScatter,
    ReductionPipeline,
    ::testing::Combine(
        all_backends,
        all_nontrivial_meshes,
        ::testing::Values(mesh_null), // the same mesh is used for all tensors
        ::testing::Values(true),
        ::testing::Values(true),
        ::testing::Values(0, 1)));

TEST_F(PipelineTest, Overlap) {
  // In this example we demonstrate how we can apply the optimization
  // described in
  // Overlap Communication with Dependent Computation via Decomposition in Large
  // Deep Learning Models (acm.org)
  // https://dl.acm.org/doi/pdf/10.1145/3567955.3567959
  // We simplify the setting as much as possible by considering a multi-device
  // Pipeline with a simple "Gather" followed by a dependent compute. The paper
  // suggest to slice those two operation and to interleave them to achieve
  // better overlap. Consider the following Pipeline:

  // /* Stage 0 */
  // TensorView* tv0 = makeContigTensor(3);
  // fusion->addInput(tv0);
  // TensorView* tv1 = sum(tv0, {2});
  // /* Stage 1 */
  // TensorView* tv2 = set(tv1); // is lowered to a "Gather" communication
  // TensorView* tv3 = sum(tv2, {1});
  // fusion->addOutput(tv3);

  // tv0->axis(0)->parallelize(ParallelType::DIDx);
  // tv1->axis(0)->parallelize(ParallelType::DIDx);

  // PipelineStageDescriptor stage0(false), stage1(false);
  // stage0.addVal({tv0, tv1});
  // stage1.addVal({tv2, tv3});

  // stage0.mesh = {0, 1, 2, 3, 4, 5, 6, 7};
  // stage1.mesh = {0};

  const int64_t number_of_devices = communicator->size();
  constexpr int64_t number_of_slices = 4;
  constexpr int64_t extent_of_axis2 = 1024;
  constexpr int64_t extent_of_slice = extent_of_axis2 / number_of_slices;
  const std::vector<int64_t> input_extents = {
      number_of_devices, 7, extent_of_axis2, 3};
  assert(!(extent_of_axis2 % number_of_slices)); // for simplicity

  FusionGuard fg(fusion.get());

  // containers used later for adding ranges of tvs directly to the stages
  std::unordered_set<Val*> from_stage0, from_stage1;
  std::vector<Val*> to_stage0, to_stage1;

  TensorView* tv0 = makeConcreteTensor(input_extents);
  fusion->addInput(tv0);
  TensorView* tv1 = sum(tv0, {3});
  from_stage0.insert(tv0);
  tv0->axis(0)->parallelize(ParallelType::DIDx);
  tv1->axis(0)->parallelize(ParallelType::DIDx);

  TensorView *tv1x, *tv2x, *tv3x;
  std::vector<TensorView*> tv3_slices;
  std::vector<Slice> slices{3};
  for (int i = 0; i < number_of_slices; i++) {
    slices.at(2).start = IrBuilder::create<Val>(i * extent_of_slice);
    slices.at(2).stop = IrBuilder::create<Val>((i + 1) * extent_of_slice);
    tv1x = slice(tv1, slices);
    tv1x->axis(0)->parallelize(ParallelType::DIDx);
    to_stage0.push_back(tv1x);

    tv2x = set(tv1x);
    from_stage1.insert(tv2x);
    tv3x = sum(tv2x, {1});
    tv3_slices.push_back(tv3x);
  }
  TensorView* tv3 = cat(tv3_slices, 1);
  fusion->addOutput(tv3);
  to_stage1.push_back(tv3);

  // instead of using "slice/cat" it would be nicer to split the dimension and
  // use "select/stack", but "stack" is not implemented in nvFuser at the moment

  // stage0.addRange(from_stage0, to_stage0);
  // stage1.addRange(from_stage1, to_stage1);
  // std::vector<DeviceIdxType> devices(number_of_devices);
  // std::iota(devices.begin(), devices.end(), 0);
  // stage0.mesh = devices;
  // stage1.mesh = {0};

  // PipelineDescriptor descriptor {
  //     .stage_descriptors{std::move(stage0), std::move(stage1)}};

  // pipeline = std::make_unique<Pipeline>(std::move(fusion),
  // std::move(descriptor));

  // inputs = {at::ones(input_extents, tensor_options) *
  // (communicator->deviceId() + 1)};

  // executeAndValidate();
}

TensorView* MatrixMultiplication(TensorView* a, TensorView* b) {
  auto a_b = broadcast(a, {false, false, true}); // (x,y,b)
  auto b_b = broadcast(b, {true, false, false}); // (b,y,z)

  auto c = mul(a_b, b_b); // (x,y,z)
  auto d = sum(c, {1}); // (x,r,z)
  return d;
}

TEST_F(PipelineTest, matmul_summa) {
  // use NMK for matrix dimensions instead (by convention)
  if (communicator->deviceId()) {
    return;
  }
  // Matrices dimensions
  // a's shape=[x,y]
  // b's shape=[y,z]
  constexpr int64_t x = 12;
  constexpr int64_t y = 18;
  constexpr int64_t z = 24;
  const std::vector<int64_t> a_extents = {x, y};
  const std::vector<int64_t> b_extents = {y, z};

  // Device Mesh
  // [ 0 1 2
  //   3 4 5 ]
  constexpr int64_t N = 2;
  constexpr int64_t M = 3;
  DeviceMesh mesh({0, 1, 2, 3, 4, 5});
  mesh.reshape({N, M});

  auto fusion = std::make_unique<Fusion>();
  auto fg = std::make_unique<FusionGuard>(fusion.get());

  // a {DIDx{N}, x/N, DIDy{M}, y/M}
  // b {DIDx{N}, y/N, DIDy{M}, z/M}
  auto a = makeConcreteTensor(a_extents);
  auto b = makeConcreteTensor(b_extents);
  a->split(0, N, false);
  a->split(2, M, false);
  b->split(0, N, false);
  b->split(2, M, false);
  a->setDeviceMesh(mesh);
  b->setDeviceMesh(mesh);
  a->axis(0)->parallelize(ParallelType::DIDx);
  a->axis(2)->parallelize(ParallelType::DIDy);
  b->axis(0)->parallelize(ParallelType::DIDx);
  b->axis(2)->parallelize(ParallelType::DIDy);
  fusion->addInput(a);
  fusion->addInput(b);

  // a2 {DIDx{N}, x/N, y}
  // b2 {y, DIDy{M}, z/M}
  auto a2 = set(a);
  auto b2 = set(b);
  a2->split(0, N, false);
  b2->split(1, M, false);
  a2->setDeviceMesh(mesh);
  b2->setDeviceMesh(mesh);
  a2->axis(0)->parallelize(ParallelType::DIDx);
  b2->axis(1)->parallelize(ParallelType::DIDy);

  // a3 {DIDx{N}, x/N, y, b,  b }
  // b3 {b,  b , y, DIDy{M}, z/M}
  auto a3 = broadcast(a2, {false, false, true, true});
  auto b3 = broadcast(b2, {true, true, false, false});
  a3->split(0, N, false);
  b3->split(3, M, false);
  a3->setDeviceMesh(mesh);
  b3->setDeviceMesh(mesh);
  a3->axis(0)->parallelize(ParallelType::DIDx);
  b3->axis(3)->parallelize(ParallelType::DIDy);

  // c {DIDx{N}, x/N, y, DIDy{M}, z/M}
  auto c = mul(a3, b3);
  c->setDeviceMesh(mesh);
  c->axis(0)->parallelize(ParallelType::DIDx);
  c->axis(3)->parallelize(ParallelType::DIDy);

  // d {DIDx{N}, x/N, r{y}, DIDy{M}, z/M}
  auto d = sum(c, {2});
  d->setDeviceMesh(mesh);
  d->axis(0)->parallelize(ParallelType::DIDx);
  d->axis(3)->parallelize(ParallelType::DIDy);
  fusion->addOutput(d);

  // fusion->print();

  inputs = {
      at::randn(a_extents, tensor_options),
      at::randn(b_extents, tensor_options)};

  FusionExecutor fe;
  fe.compileFusion(fusion.get(), inputs);
  auto ref_outputs = fe.runFusion(inputs);

  // std::cout << "a (concrete inputs): \n"
  //           << inputs.at(0) << "\nb (concrete inputs): \n"
  //           << inputs.at(1) << std::endl;
  // for (auto t : c10::irange(ref_outputs.size())) {
  //   std::cout << "\noutput " << t << ":\n" << ref_outputs.at(t);
  // }
  // std::cout << std::endl;
}

// 1D tensor parallel
// Inputs: X[N,K], A^T[M, K], B[M,0]
// Compute: Y = Matmul(X, A), Z = Matmul(Y, B)
// sharding: A, B are row-wise sharded (M)
TEST_F(PipelineTest, matmuls_megatron_mlp) {
  std::unique_ptr<Fusion> fusion = std::make_unique<Fusion>();
  FusionGuard fg(fusion.get());
  int num_devices = communicator->size();
  std::vector<int64_t> devices(num_devices);
  std::iota(devices.begin(), devices.end(), 0);
  DeviceMesh mesh(devices);

  int N = 8;
  int K = 12;
  int M = num_devices;
  int O = 5;

  TensorView* tvx = makeConcreteTensor({N, K}); // (N,K)
  TensorView* tva = makeConcreteTensor({M, K}); // (M,K)
  TensorView* tvb = makeConcreteTensor({M, O}); // (M,O)

  // Matmul 1: tvx x tva -> y (N,M)
  TensorView* tvx_b = broadcast(tvx, {true, false, false}); // (M,N,K)
  TensorView* tva_b = broadcast(tva, {false, true, false}); // (M,N,K)
  TensorView* tvxa = mul(tvx_b, tva_b); // (M,N,K)
  TensorView* tvy = sum(tvxa, {2}); // (M,N) yT

  // Matmul 2: y^T (M, N) x tvb (M, O) -> z (N,O)
  TensorView* tvy_b = broadcast(tvy, {false, false, true}); // (M,N,O)
  TensorView* tvb_b = broadcast(tvb, {false, true, false}); // (M,N,O)
  TensorView* tvyb = mul(tvy_b, tvb_b); // (M,N,O)
  TensorView* tvz = sum(tvyb, {0}); // (N,O)

  // Tensor sharded along the M axis. All other tensors are replicated.
  // TODO: propogate sharding from inputs
  auto sharded_tvs = {tva, tvx_b, tva_b, tvxa, tvy, tvb, tvy_b, tvb_b, tvyb};
  for (auto tv : sharded_tvs) {
    // tensor->split(0, num_devices, false); // split outer-dimension by D
    tv->axis(0)->parallelize(ParallelType::DIDx);
  }

  fusion->addInput(tvx);
  fusion->addInput(tva);
  fusion->addInput(tvb);
  fusion->addOutput(tvy);
  fusion->addOutput(tvz);

  std::vector<TensorView*> tvs = {
      tvx,
      tva,
      tvb,
      tvx_b,
      tva_b,
      tvxa,
      tvy,
      tvy_b,
      tvb_b,
      tvyb,
      tvz,
  };
  for (auto tv : tvs) {
    tv->setDeviceMesh(mesh);
  }

  auto x = at::randn({N, K}, tensor_options);
  auto aT = at::randn({M, K}, tensor_options);
  auto b = at::randn({M, O}, tensor_options);
  auto myDevice = communicator->deviceId();
<<<<<<< HEAD
  inputs = {x, shardTensor(aT, tva, myDevice),
            shardTensor(b, tvb, myDevice)};
  auto y = at::matmul(x, aT.transpose(0,1));
  auto z = at::matmul(y, b);
  auto expected_outputs = {shardTensor(y.transpose(0,1), tvy, myDevice), z};
=======
  inputs = {x, shardTensor(aT, mesh, myDevice), shardTensor(b, mesh, myDevice)};
  auto y = at::matmul(x, aT.transpose(0, 1));
  auto z = at::matmul(y, b);
  auto expected_outputs = {shardTensor(y.transpose(0, 1), mesh, myDevice), z};
>>>>>>> dbbe5cce

  MultiDeviceExecutor runtime(std::move(fusion), *communicator);
  auto outputs = runtime.runWithInput(inputs);
  testValidate(
      runtime.fusion(), outputs, inputs, expected_outputs, __LINE__, __FILE__);
}

TEST_F(PipelineTest, matmul_megatron_attention) {
  FusionGuard fg(fusion.get());
  int num_devices = communicator->size();
  std::vector<int64_t> devices(num_devices);
  std::iota(devices.begin(), devices.end(), 0);
  DeviceMesh mesh(devices);

  int H = num_devices; // number of attention heads
  int S = 8; // sequence length
  int D_model = 5;
  int Dv = 4;
  int Dk = 4;

<<<<<<< HEAD
  TensorView* q = makeConcreteTensor({H, S, Dk});
  TensorView* k = makeConcreteTensor({H, S, Dk});
  TensorView* v = makeConcreteTensor({H, S, Dv});
  TensorView* w = makeConcreteTensor({H, Dv, D_model});
=======
  TensorView* q = makeConcreteTensor({H, S, Dk}); // 64
  TensorView* k = makeConcreteTensor({H, S, Dk}); // 64
  TensorView* v = makeConcreteTensor({H, S, Dv}); // 64
  TensorView* w = makeConcreteTensor({H, Dv, D_model}); // 40
>>>>>>> dbbe5cce
  auto tv_inputs = {q, k, v, w};
  for (auto i : tv_inputs) {
    fusion->addInput(i);
  }

  // scaled dot product attention
  TensorView* q_b = broadcast(q, {false, false, true, false}); // (H, S, S, Dk)
  TensorView* k_b = broadcast(k, {false, true, false, false}); // (H, S, S, Dk)
  TensorView* qk_ = mul(q_b, k_b); // (H, S, S, Dk)
  TensorView* qk = sum(qk_, {3}); // (H, S, S)

  TensorView* qk_b =
      broadcast(qk, {false, false, false, true}); // (H, S, S, Dv)
  TensorView* v_b = broadcast(v, {false, true, false, false}); // (H, S, S, Dv)
  TensorView* qkv_ = mul(qk_b, v_b);
  TensorView* qkv = sum(qkv_, {2}); // (H, S, Dv)

  // linear
  TensorView* qkv_b =
      broadcast(qkv, {false, false, false, true}); // (H, S, Dv, Dmodel)
  TensorView* w_b =
      broadcast(w, {false, true, false, false}); // (H, S, Dv, Dmodel)
  TensorView* y0 = mul(qkv_b, w_b);
  TensorView* y1 = sum(y0, {0}); // (S, Dv, Dmodel) // TODO: Reduce Dv first
  TensorView* y = sum(y1, {1}); // (S, Dmodel)
  fusion->addOutput(qk);
  fusion->addOutput(qkv);
  fusion->addOutput(y);

  // All tensorviews that are sharded along the head dimension
  auto h_sharded = {
      q,
      k,
      v,
      w,
      q_b,
      k_b,
      qk_b,
      qk_,
      qk,
      qk_b,
      v_b,
      qkv_,
      qkv,
      qkv_b,
      w_b,
      y0};
  for (auto tv : h_sharded) {
    tv->axis(0)->parallelize(ParallelType::DIDx);
    tv->setDeviceMesh(mesh);
  }

  // All other tensorviews that are not sharded
  std::vector<TensorView*> tvs = {y1, y};
  for (auto tv : tvs) {
    tv->setDeviceMesh(mesh);
  }

  auto aten_q = at::randn({H, S, Dk}, tensor_options);
  auto aten_k = at::randn({H, S, Dk}, tensor_options);
  auto aten_v = at::randn({H, S, Dv}, tensor_options);
  auto aten_w = at::randn({H, Dv, D_model}, tensor_options);
  auto deviceId = communicator->deviceId();
<<<<<<< HEAD
  inputs = {shardTensor(aten_q, q, deviceId),
            shardTensor(aten_k, k, deviceId),
            shardTensor(aten_v, v, deviceId),
            shardTensor(aten_w, w, deviceId)};
  auto aten_qk = at::matmul(aten_q, aten_k.permute({0, 2, 1})); // H, S, Dk x H, Dk, S -> H, S, S
  auto aten_qkv = at::matmul(aten_qk, aten_v); // H, S, S x H, S, Dv -> H, S, Dv
  auto aten_qkv_concat = aten_qkv.permute({1, 0, 2}).flatten(1, 2); // S, H*Dv 
  auto aten_w_ = aten_w.flatten(0, 1); // H*Dv, Dmodel 
  auto out = at::matmul(aten_qkv_concat, aten_w_); // S, H*Dv x H*Dv, Dmodel -> S, Dmodel
  auto expected_outputs = {shardTensor(aten_qk, qk, deviceId),
                           shardTensor(aten_qkv, qkv, deviceId),
                           out};
  
=======
  inputs = {
      shardTensor(aten_q, mesh, deviceId),
      shardTensor(aten_k, mesh, deviceId),
      shardTensor(aten_v, mesh, deviceId),
      shardTensor(aten_w, mesh, deviceId)};
  auto aten_qk = at::matmul(
      aten_q, aten_k.permute({0, 2, 1})); // H, S, Dk x H, Dk, S -> H, S, S
  auto aten_qkv = at::matmul(aten_qk, aten_v); // H, S, S x H, S, Dv -> H, S, Dv
  auto aten_qkv_concat = aten_qkv.permute({1, 0, 2}).flatten(1, 2); // S, H*Dv
  auto aten_w_ = aten_w.flatten(0, 1); // H*Dv, Dmodel
  auto out = at::matmul(
      aten_qkv_concat, aten_w_); // S, H*Dv x H*Dv, Dmodel -> S, Dmodel
  auto expected_outputs = {
      shardTensor(aten_qk, mesh, deviceId),
      shardTensor(aten_qkv, mesh, deviceId),
      out};

>>>>>>> dbbe5cce
  MultiDeviceExecutor runtime(std::move(fusion), *communicator);
  auto outputs = runtime.runWithInput(inputs);
  testValidate(
      runtime.fusion(), outputs, inputs, expected_outputs, __LINE__, __FILE__);
}
} // namespace nvfuser

#endif<|MERGE_RESOLUTION|>--- conflicted
+++ resolved
@@ -131,12 +131,7 @@
 }
 
 //(backend type, first stage's mesh, second stage's mesh (if not null), is first
-<<<<<<< HEAD
 //stage sharded?, is second stage sharded?, axis of tensor to shard)
-=======
-// stage sharded?, is second
-// stage sharded?, do_reduction?)
->>>>>>> dbbe5cce
 using PipelineTestTwoStagesParams =
     std::tuple<CommunicatorBackend, DeviceMesh, DeviceMesh, bool, bool, int>;
 class CollectivePipeline
@@ -170,7 +165,6 @@
   if (is_stage1_sharded) {
     unsharded_input_sizes[sharded_dim] = mesh1.vector().size();
   }
-<<<<<<< HEAD
 
   FusionGuard fg(fusion.get());
   TensorView* tv0 = makeConcreteTensor(unsharded_input_sizes);
@@ -223,10 +217,6 @@
     unsharded_input_sizes[0] = mesh1.vector().size();
   }
   std::vector<int64_t> sharded_input_sizes = unsharded_input_sizes;
-=======
-  std::vector<int64_t> unsharded_input_sizes = {
-      first_axis_extent, second_axis_extent, 3, 5};
->>>>>>> dbbe5cce
 
   FusionGuard fg(fusion.get());
   TensorView* tv0 = makeConcreteTensor(unsharded_input_sizes);
@@ -247,13 +237,7 @@
   if (is_stage1_sharded) {
     tv2->axis(sharded_dim+1)->parallelize(ParallelType::DIDx);
     tv3->axis(0)->parallelize(ParallelType::DIDx);
-<<<<<<< HEAD
   } 
-=======
-  }
-
-  unsharded_inputs = {at::randn(unsharded_input_sizes, tensor_options)};
->>>>>>> dbbe5cce
 
   unsharded_inputs = {at::randn(unsharded_input_sizes, tensor_options)};
   executeAndValidate();
@@ -616,18 +600,10 @@
   auto aT = at::randn({M, K}, tensor_options);
   auto b = at::randn({M, O}, tensor_options);
   auto myDevice = communicator->deviceId();
-<<<<<<< HEAD
-  inputs = {x, shardTensor(aT, tva, myDevice),
-            shardTensor(b, tvb, myDevice)};
+  inputs = {x, shardTensor(aT, tva, myDevice), shardTensor(b, tvb, myDevice)};
   auto y = at::matmul(x, aT.transpose(0,1));
   auto z = at::matmul(y, b);
   auto expected_outputs = {shardTensor(y.transpose(0,1), tvy, myDevice), z};
-=======
-  inputs = {x, shardTensor(aT, mesh, myDevice), shardTensor(b, mesh, myDevice)};
-  auto y = at::matmul(x, aT.transpose(0, 1));
-  auto z = at::matmul(y, b);
-  auto expected_outputs = {shardTensor(y.transpose(0, 1), mesh, myDevice), z};
->>>>>>> dbbe5cce
 
   MultiDeviceExecutor runtime(std::move(fusion), *communicator);
   auto outputs = runtime.runWithInput(inputs);
@@ -648,17 +624,10 @@
   int Dv = 4;
   int Dk = 4;
 
-<<<<<<< HEAD
   TensorView* q = makeConcreteTensor({H, S, Dk});
   TensorView* k = makeConcreteTensor({H, S, Dk});
   TensorView* v = makeConcreteTensor({H, S, Dv});
   TensorView* w = makeConcreteTensor({H, Dv, D_model});
-=======
-  TensorView* q = makeConcreteTensor({H, S, Dk}); // 64
-  TensorView* k = makeConcreteTensor({H, S, Dk}); // 64
-  TensorView* v = makeConcreteTensor({H, S, Dv}); // 64
-  TensorView* w = makeConcreteTensor({H, Dv, D_model}); // 40
->>>>>>> dbbe5cce
   auto tv_inputs = {q, k, v, w};
   for (auto i : tv_inputs) {
     fusion->addInput(i);
@@ -722,39 +691,23 @@
   auto aten_v = at::randn({H, S, Dv}, tensor_options);
   auto aten_w = at::randn({H, Dv, D_model}, tensor_options);
   auto deviceId = communicator->deviceId();
-<<<<<<< HEAD
-  inputs = {shardTensor(aten_q, q, deviceId),
-            shardTensor(aten_k, k, deviceId),
-            shardTensor(aten_v, v, deviceId),
-            shardTensor(aten_w, w, deviceId)};
-  auto aten_qk = at::matmul(aten_q, aten_k.permute({0, 2, 1})); // H, S, Dk x H, Dk, S -> H, S, S
+  inputs = {
+      shardTensor(aten_q, q, deviceId),
+      shardTensor(aten_k, k, deviceId),
+      shardTensor(aten_v, v, deviceId),
+      shardTensor(aten_w, w, deviceId)};
+  auto aten_qk = at::matmul(
+      aten_q, aten_k.permute({0, 2, 1})); // H, S, Dk x H, Dk, S -> H, S, S
   auto aten_qkv = at::matmul(aten_qk, aten_v); // H, S, S x H, S, Dv -> H, S, Dv
   auto aten_qkv_concat = aten_qkv.permute({1, 0, 2}).flatten(1, 2); // S, H*Dv 
   auto aten_w_ = aten_w.flatten(0, 1); // H*Dv, Dmodel 
-  auto out = at::matmul(aten_qkv_concat, aten_w_); // S, H*Dv x H*Dv, Dmodel -> S, Dmodel
-  auto expected_outputs = {shardTensor(aten_qk, qk, deviceId),
-                           shardTensor(aten_qkv, qkv, deviceId),
-                           out};
-  
-=======
-  inputs = {
-      shardTensor(aten_q, mesh, deviceId),
-      shardTensor(aten_k, mesh, deviceId),
-      shardTensor(aten_v, mesh, deviceId),
-      shardTensor(aten_w, mesh, deviceId)};
-  auto aten_qk = at::matmul(
-      aten_q, aten_k.permute({0, 2, 1})); // H, S, Dk x H, Dk, S -> H, S, S
-  auto aten_qkv = at::matmul(aten_qk, aten_v); // H, S, S x H, S, Dv -> H, S, Dv
-  auto aten_qkv_concat = aten_qkv.permute({1, 0, 2}).flatten(1, 2); // S, H*Dv
-  auto aten_w_ = aten_w.flatten(0, 1); // H*Dv, Dmodel
   auto out = at::matmul(
       aten_qkv_concat, aten_w_); // S, H*Dv x H*Dv, Dmodel -> S, Dmodel
   auto expected_outputs = {
-      shardTensor(aten_qk, mesh, deviceId),
-      shardTensor(aten_qkv, mesh, deviceId),
+      shardTensor(aten_qk, qk, deviceId),
+      shardTensor(aten_qkv, qkv, deviceId),
       out};
-
->>>>>>> dbbe5cce
+  
   MultiDeviceExecutor runtime(std::move(fusion), *communicator);
   auto outputs = runtime.runWithInput(inputs);
   testValidate(
