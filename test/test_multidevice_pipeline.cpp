// clang-format off
/*
 * SPDX-FileCopyrightText: Copyright (c) 2023-present NVIDIA CORPORATION & AFFILIATES.
 * All rights reserved.
 * SPDX-License-Identifier: BSD-3-Clause
 */
// clang-format on
#ifdef USE_DISTRIBUTED
#include <gtest/gtest.h>

#include <codegen.h>
#include <device_lower/lower2device.h>
#include <disjoint_set.h>
#include <executor.h>
#include <executor_params.h>
#include <expr_evaluator.h>
#include <fusion.h>
#include <fusion_segmenter.h>
#include <ir/all_nodes.h>
#include <ir/graphviz.h>
#include <ir/iostream.h>
#include <ir/printer.h>
#include <ir/utils.h>
#include <iter_visitor.h>
#include <kernel_cache.h>
#include <kernel_ir.h>
#include <mma_type.h>
#include <multidevice/lower_resharding_expr.h>
#include <ops/all_ops.h>
#include <root_domain_map.h>
#include <scheduler/all_schedulers.h>
#include <scheduler/reduction_utils.h>
#include <scheduler/utils.h>
#include <test/multidevice.h>
#include <torch/csrc/jit/codegen/cuda/interface.h>
#include <transform_replay.h>
#include <transform_rfactor.h>

#include <algorithm>
#include <iostream>

namespace nvfuser {

using namespace torch::jit::fuser::cuda;
using namespace at::indexing;

/* To run the following tests on several devices, pytorch must be installed
   with the flag USE_DISTRIBUTED=1 and nccl support.
   Then simply run the tests on several processes, for example using mpirun
   on a node having at least 6 GPUs,
   e.g.: mpirun -np 6 build/nvfuser_tests
   --gtest_filter=PipelineTest.Pipeline
*/

TEST_F(PipelineTest, Pipeline) {
  const std::vector<int64_t> input_shape1 = {3096, 1123};
  const std::vector<int64_t> input_shape2 = {2048, 73, 81};
  // ===========================================================
  //        FUSION
  // ===========================================================
  FusionGuard fg(fusion.get());

  TensorView* tv0_ = makeConcreteTensor(input_shape1);
  fusion->addInput(tv0_);
  TensorView* tv1_ = sum(tv0_, {0});

  TensorView* tv2_ = set(tv1_);
  TensorView* tv3_ = sum(tv2_, {0});
  fusion->addOutput(tv3_);

  TensorView* tv0 = makeConcreteTensor(input_shape2);
  fusion->addInput(tv0);
  TensorView* tv1 = sum(tv0, {0});

  TensorView* tv2 = set(tv1);
  TensorView* tv2a = set(tv2);
  TensorView* tv3 = sum(tv2a, {0});

  TensorView* tv4 = set(tv1);
  TensorView* tv4a = set(tv4);
  TensorView* tv5 = sum(tv4a, {0});

  TensorView* tv6 = set(tv2a);
  TensorView* tv7 = sum(tv6, {0});
  fusion->addOutput(tv7);

  TensorView* tv8 = set(tv3);
  TensorView* tv9 = set(tv5);
  TensorView* tv10 = set(tv7);
  TensorView* tv11 = add(tv8, tv9);
  TensorView* tv12 = add(tv11, tv10);
  TensorView* tv13 = sum(tv12, {0});
  fusion->addOutput(tv13);

  // ===========================================================
  //        PIPELINE SCHEDULING
  // ===========================================================
  /* Each TensorView must be assigned to one and only one stage
     WAR: if an intermediate TensorView is automatically added
          in the Fusion during Fusion definition,
          it also needs to be assigned manually to a stage */
  PipelineStageDescriptor stage0_, stage1_, stage0, stage1, stage2, stage3,
      stage4;
  stage0_.addVal({tv0_, tv1_});
  stage1_.addVal({tv2_, tv3_});
  stage0.addVal({tv0, tv1});
  stage1.addVal({tv2, tv2a, tv3});
  stage2.addVal({tv4, tv4a, tv5});
  stage3.addVal({tv6, tv7});
  stage4.addVal({tv8, tv9, tv10, tv11, tv12, tv13});

  // binding each stage to a device mesh
  stage0_.mesh = {5};
  stage1_.mesh = {2, 4};
  stage0.mesh = {0};
  stage1.mesh = {0, 1, 4};
  stage2.mesh = {1, 3};
  stage3.mesh = {2};
  stage4.mesh = {4, 5};

  PipelineDescriptor descriptor{.stage_descriptors{
      std::move(stage0_),
      std::move(stage1_),
      std::move(stage0),
      std::move(stage1),
      std::move(stage2),
      std::move(stage3),
      std::move(stage4)}}; // the order doesn't matter

  pipeline = std::make_unique<Pipeline>(fusion.get(), std::move(descriptor));

  // Create input tensors.
  // Note: each process is binded to a different GPU
  // Note: the concrete values are only used at the relevant ranks
  inputs = {
      at::randn(input_shape1, tensor_options),
      at::randn(input_shape2, tensor_options)};

  validate();
}

namespace {

DeviceMesh mesh0({0});
DeviceMesh mesh1({1});
DeviceMesh mesh2({0, 1, 2, 3});
DeviceMesh mesh3({0, 2, 3});
DeviceMesh mesh4({1, 0, 2});
auto all_meshes = ::testing::Values(mesh0, mesh1, mesh2, mesh3, mesh4);

} // namespace

TEST_P(PipelineTestTwoStages, Communication) {}

INSTANTIATE_TEST_SUITE_P(
    Gather,
    PipelineTestTwoStages,
    ::testing::Combine(
        all_meshes,
        all_meshes,
        ::testing::Values(true),
        ::testing::Values(false)));

INSTANTIATE_TEST_SUITE_P(
    Scatter,
    PipelineTestTwoStages,
    ::testing::Combine(
        all_meshes,
        all_meshes,
        ::testing::Values(false),
        ::testing::Values(true)));

INSTANTIATE_TEST_SUITE_P(
    Bcast,
    PipelineTestTwoStages,
    ::testing::Combine(
        all_meshes,
        all_meshes,
        ::testing::Values(false),
        ::testing::Values(false)));

INSTANTIATE_TEST_SUITE_P(
    Bcast_sharded,
    PipelineTestTwoStages,
    ::testing::Combine(
        ::testing::Values(mesh3),
        ::testing::Values(mesh4),
        ::testing::Values(true),
        ::testing::Values(true)));


TEST_F(PipelineTest, Pipeline_Reduce) {
  const std::vector<int64_t> input_shape = {4, 3, 1, 2};

  FusionGuard fg(fusion.get());

  TensorView* tv0 = makeConcreteTensor(input_shape);
  fusion->addInput(tv0);
  TensorView* tv1 = sum(tv0, {1});
  TensorView* tv2 = sum(tv1, {0});
  TensorView* tv3 = sum(tv2, {0});
  fusion->addOutput(tv3);

  tv0->axis(0)->parallelize(ParallelType::DIDx);
  tv1->axis(0)->parallelize(ParallelType::DIDx);

  PipelineStageDescriptor stage0(false), stage1(false);
  stage0.addVal({tv0, tv1});
  stage1.addVal({tv2, tv3});

  stage0.mesh = {0, 1, 2, 3};
  stage1.mesh = {0, 1};

  PipelineDescriptor descriptor{
      .stage_descriptors{std::move(stage0), std::move(stage1)}};

  pipeline = std::make_unique<Pipeline>(fusion.get(), std::move(descriptor));

  inputs = {at::ones(input_shape, tensor_options) * (communicator->deviceId() + 1)};

  validate();
}

TEST_F(PipelineTest, Pipeline_ReduceToExternalRoot) {
  const std::vector<int64_t> input_shape = {2, 3, 1, 2};

  FusionGuard fg(fusion.get());

  TensorView* tv0 = makeConcreteTensor(input_shape);
  fusion->addInput(tv0);
  TensorView* tv1 = sum(tv0, {1});
  TensorView* tv2 = sum(tv1, {0});
  TensorView* tv3 = sum(tv2, {0});
  fusion->addOutput(tv3);

  tv0->axis(0)->parallelize(ParallelType::DIDx);
  tv1->axis(0)->parallelize(ParallelType::DIDx);

  PipelineStageDescriptor stage0(false), stage1(false);
  stage0.addVal({tv0, tv1});
  stage1.addVal({tv2, tv3});

  stage0.mesh = {0, 1};
  stage1.mesh = {2};

  PipelineDescriptor descriptor{
      .stage_descriptors{std::move(stage0), std::move(stage1)}};

  pipeline = std::make_unique<Pipeline>(fusion.get(), std::move(descriptor));

  inputs = {at::ones(input_shape, tensor_options) * (communicator->deviceId() + 1)};

  validate();
}

TEST_F(PipelineTest, Pipeline_Allreduce) {
  const std::vector<int64_t> input_shape = {4, 3, 1, 2};
  FusionGuard fg(fusion.get());

  TensorView* tv0 = makeConcreteTensor(input_shape);
  fusion->addInput(tv0);
  TensorView* tv1 = sum(tv0, {1});
  TensorView* tv2 = sum(tv1, {0});
  TensorView* tv3 = sum(tv2, {0});
  fusion->addOutput(tv3);

  tv0->axis(0)->parallelize(ParallelType::DIDx);
  tv1->axis(0)->parallelize(ParallelType::DIDx);

  PipelineStageDescriptor stage0(false), stage1(false);
  stage0.addVal({tv0, tv1});
  stage1.addVal({tv2, tv3});

  stage0.mesh = {0, 1, 2, 3};
  stage1.mesh = {0, 1, 2, 3};

  PipelineDescriptor descriptor{
      .stage_descriptors{std::move(stage0), std::move(stage1)}};

  pipeline = std::make_unique<Pipeline>(fusion.get(), std::move(descriptor));

  inputs = {at::ones(input_shape, tensor_options) * (communicator->deviceId() + 1)};

  validate();
}

TEST_F(PipelineTest, Pipeline_ReduceScatter) {
  const std::vector<int64_t> input_shape = {4, 4, 1, 2};

  FusionGuard fg(fusion.get());

  TensorView* tv0 = makeConcreteTensor(input_shape);
  fusion->addInput(tv0);
  TensorView* tv1 = sum(tv0, {3});
  TensorView* tv2 = sum(tv1, {0});
  TensorView* tv3 = sum(tv2, {1});
  fusion->addOutput(tv3);

  tv0->axis(0)->parallelize(ParallelType::DIDx);
  tv1->axis(0)->parallelize(ParallelType::DIDx);
  tv2->axis(1)->parallelize(ParallelType::DIDx); //axis(0) is the "reduce" axis from previous tensor
  tv3->axis(0)->parallelize(ParallelType::DIDx);

  PipelineStageDescriptor stage0(false), stage1(false);
  stage0.addVal({tv0, tv1});
  stage1.addVal({tv2, tv3});

  stage0.mesh = {0, 1, 2, 3};
  stage1.mesh = {0, 1, 2, 3};

  PipelineDescriptor descriptor{
      .stage_descriptors{std::move(stage0), std::move(stage1)}};

  pipeline = std::make_unique<Pipeline>(fusion.get(), std::move(descriptor));

  inputs = {at::ones(input_shape, tensor_options) * (communicator->deviceId() + 1)};

  validate();
}


TEST_F(PipelineTest, Overlap) {
  // In this example we demonstrate how we can apply the optimization
  // described in 
  // Overlap Communication with Dependent Computation via Decomposition in Large Deep Learning Models (acm.org)
  // https://dl.acm.org/doi/pdf/10.1145/3567955.3567959
  // We simplify the setting as much as possible by considering a multi-device Pipeline with
  // a simple "Gather" followed by a dependent compute. The paper suggest to slice those
  // two operation and to interleave them to achieve better overlap. Consider the following Pipeline:

  // /* Stage 0 */
  // TensorView* tv0 = makeContigTensor(3);
  // fusion->addInput(tv0);
  // TensorView* tv1 = sum(tv0, {2});
  // /* Stage 1 */
  // TensorView* tv2 = set(tv1); // is lowered to a "Gather" communication
  // TensorView* tv3 = sum(tv2, {1});
  // fusion->addOutput(tv3);

  // tv0->axis(0)->parallelize(ParallelType::DIDx);
  // tv1->axis(0)->parallelize(ParallelType::DIDx);

  // PipelineStageDescriptor stage0(false), stage1(false);
  // stage0.addVal({tv0, tv1});
  // stage1.addVal({tv2, tv3});

  // stage0.mesh = {0, 1, 2, 3, 4, 5, 6, 7};
  // stage1.mesh = {0};

  const int64_t number_of_devices = communicator->size();
  constexpr int64_t number_of_slices = 4;
  constexpr int64_t extent_of_axis2 = 1024;
  constexpr int64_t extent_of_slice = extent_of_axis2 / number_of_slices;
  const std::vector<int64_t> input_extents = {number_of_devices, 7, extent_of_axis2, 3};
  assert(!(extent_of_axis2 % number_of_slices)); // for simplicity

  FusionGuard fg(fusion.get());

  PipelineStageDescriptor stage0(false), stage1(false);
  // containers used later for adding ranges of tvs directly to the stages
  std::unordered_set<Val*> from_stage0, from_stage1;
  std::vector<Val*> to_stage0, to_stage1;

  TensorView* tv0 = makeConcreteTensor(input_extents);
  fusion->addInput(tv0);
  TensorView* tv1 = sum(tv0, {3});
  from_stage0.insert(tv0);
  tv0->axis(0)->parallelize(ParallelType::DIDx);
  tv1->axis(0)->parallelize(ParallelType::DIDx);

  TensorView *tv1x, *tv2x, *tv3x;
  std::vector<TensorView*> tv3_slices;
  std::vector<Slice> slices {3};
  for (int i = 0; i < number_of_slices; i++) {
    slices.at(2).start = IrBuilder::create<Val>(i * extent_of_slice);
    slices.at(2).stop = IrBuilder::create<Val>((i+1) * extent_of_slice);
    tv1x = slice(tv1, slices);
    tv1x->axis(0)->parallelize(ParallelType::DIDx);
    to_stage0.push_back(tv1x);

    tv2x = set(tv1x);
    from_stage1.insert(tv2x);
    tv3x = sum(tv2x, {1});
    tv3_slices.push_back(tv3x);
  }
  TensorView* tv3 = cat(tv3_slices, 1);
  fusion->addOutput(tv3);
  to_stage1.push_back(tv3);

  //instead of using "slice/cat" it would be nicer to split the dimension and use "select/stack", but "stack" is not implemented in nvFuser at the moment

  stage0.addRange(fusion.get(), from_stage0, to_stage0);
  stage1.addRange(fusion.get(), from_stage1, to_stage1);
  std::vector<DeviceIdxType> devices(number_of_devices);
  std::iota(devices.begin(), devices.end(), 0);
  stage0.mesh = devices;
  stage1.mesh = {0};

  PipelineDescriptor descriptor {
      .stage_descriptors{std::move(stage0), std::move(stage1)}};

  pipeline = std::make_unique<Pipeline>(fusion.get(), std::move(descriptor));

  inputs = {at::ones(input_extents, tensor_options) * (communicator->deviceId() + 1)};

  validate();
}

<<<<<<< HEAD
TEST_F(NVFuserTest, ReshardingDetection) {
  Fusion fusion;
  FusionGuard fg(&fusion);

  DeviceMesh mesh0,mesh1; 
  mesh0 = {0,1};
  mesh1 = {0,2};
  mesh2 = {0,1,2};

  TensorView* tv0 = makeContigTensor(3);
  tv0->setDeviceMesh(&mesh0);

  TensorView* tv1 = set(tv0);
  tv1->setDeviceMesh(&mesh0);

  TensorView* tv2 = set(tv1); // resharding
  tv2->setDeviceMesh(&mesh1);

  TensorView* tv3 = set(tv2);
  tv3->setDeviceMesh(&mesh1);

  TensorView* tv4 = set(tv3); // resharding
  tv4->setDeviceMesh(&mesh2);

  TensorView* tv5 = set(tv4); // resharding
  tv5->setDeviceMesh(&mesh2);
  tv5->axis(0)->parallelize(ParallelType::DIDx);

  TensorView* tv6 = set(tv5);
  tv6->setDeviceMesh(&mesh2);
  tv6->axis(0)->parallelize(ParallelType::DIDx);

  TensorView* tv7 = set(tv6); // resharding
  tv7->setDeviceMesh(&mesh2);

  TensorView* tv8 = sum(tv0, {0});
  tv8->setDeviceMesh(&mesh0);

  TensorView* tv9 = sum(tv0, {0}); //resharding, but seems invalid
  tv9->setDeviceMesh(&mesh0);
  tv9->axis(0)->parallelize(ParallelType::DIDx);

  TensorView* tv10 = sum(tv0, {0}); //resharding,
  tv10->setDeviceMesh(&mesh0);
  tv10->axis(1)->parallelize(ParallelType::DIDx);

  TensorView* tv11 = sum(tv0, {0}); //resharding,
  tv11->setDeviceMesh(&mesh1);

  TensorView* tv12 = sum(tv5, {0}); // resharding
  tv12->setDeviceMesh(&mesh2);
  tv12->axis(0)->parallelize(ParallelType::DIDx);

  TensorView* tv13 = sum(tv5, {0}); // resharding
  tv13->setDeviceMesh(&mesh2);
  tv13->axis(1)->parallelize(ParallelType::DIDx);

  TensorView* tv14 = sum(tv5, {0}); // resharding
  tv14->setDeviceMesh(&mesh2);
  tv14->axis(0)->parallelize(ParallelType::DIDx);
  tv14->axis(1)->parallelize(ParallelType::DIDx);

  TensorView* tv15 = add(tv0, tv1);
  tv15->setDeviceMesh(&mesh0);

  TensorView* tv16 = add(tv0, tv1); //resharding
  tv16->setDeviceMesh(&mesh1);

  TensorView* tv17 = add(tv0, tv1); //resharding
  tv17->setDeviceMesh(&mesh0);
  tv17->axis(0)->parallelize(ParallelType::DIDx);

  TensorView* tv18 = add(tv5, tv6);
  tv18->setDeviceMesh(&mesh2);
  tv18->axis(0)->parallelize(ParallelType::DIDx);

  TensorView* tv19 = add(tv5, tv7); // resharding
  tv19->setDeviceMesh(&mesh2);
  tv19->axis(0)->parallelize(ParallelType::DIDx);

  TensorView* tv20 = add(tv5, tv7); // resharding
  tv20->setDeviceMesh(&mesh2);

  TensorView* tv21 = add(tv0, tv7); // resharding
  tv21->setDeviceMesh(&mesh2);

  TensorView* tv22 = sum(tv5, {1});
  tv22->setDeviceMesh(&mesh2);
  tv22->axis(0)->parallelize(ParallelType::DIDx);

  TensorView* tv23 = sum(tv5, {1}); //resharding
  tv23->setDeviceMesh(&mesh2);

  TensorView* tv24 = sum(tv7, {0});
  tv24->setDeviceMesh(&mesh2);

  TensorView* tv25 = sum(tv7, {0}); //not resharding but invalid
  tv25->setDeviceMesh(&mesh2);
  tv22->axis(0)->parallelize(ParallelType::DIDx);

  TensorView* tv26 = add(tv5, tv6); // resharding
  tv26->setDeviceMesh(&mesh2);

  GTEST_EXPECT_TRUE(!tv1->definition()->isResharding());
  GTEST_EXPECT_TRUE(tv2->definition()->isResharding());
  GTEST_EXPECT_TRUE(!tv3->definition()->isResharding());
  GTEST_EXPECT_TRUE(tv4->definition()->isResharding());
  GTEST_EXPECT_TRUE(tv5->definition()->isResharding());
  GTEST_EXPECT_TRUE(!tv6->definition()->isResharding());
  GTEST_EXPECT_TRUE(tv7->definition()->isResharding());
  GTEST_EXPECT_TRUE(!tv8->definition()->isResharding());
  GTEST_EXPECT_TRUE(tv9->definition()->isResharding());
  GTEST_EXPECT_TRUE(tv10->definition()->isResharding());
  GTEST_EXPECT_TRUE(tv11->definition()->isResharding());
  GTEST_EXPECT_TRUE(tv12->definition()->isResharding());
  GTEST_EXPECT_TRUE(tv13->definition()->isResharding());
  GTEST_EXPECT_TRUE(tv14->definition()->isResharding());
  GTEST_EXPECT_TRUE(!tv15->definition()->isResharding());
  GTEST_EXPECT_TRUE(tv16->definition()->isResharding());
  GTEST_EXPECT_TRUE(tv17->definition()->isResharding());
  GTEST_EXPECT_TRUE(!tv18->definition()->isResharding());
  GTEST_EXPECT_TRUE(tv19->definition()->isResharding());
  GTEST_EXPECT_TRUE(tv20->definition()->isResharding());
  GTEST_EXPECT_TRUE(tv21->definition()->isResharding());
  GTEST_EXPECT_TRUE(!tv22->definition()->isResharding());
  GTEST_EXPECT_TRUE(tv23->definition()->isResharding());
  GTEST_EXPECT_TRUE(!tv24->definition()->isResharding());
  GTEST_EXPECT_TRUE(!tv25->definition()->isResharding());
  GTEST_EXPECT_TRUE(tv26->definition()->isResharding());
}
=======
TensorView* MatrixMultiplication(TensorView* a, TensorView* b) {
  auto a_b = broadcast(a, {false, false, true}); // (x,y,b)
  auto b_b = broadcast(b, {true, false, false}); // (b,y,z)

  auto c = mul(a_b, b_b); // (x,y,z)
  auto d = sum(c, {1}); // (x,r,z)
  return d;
}

TEST_F(PipelineTest, matmul_summa) {
  if (communicator->deviceId()) {
    return;
  }
  // Matrices dimensions
  // a's shape=[x,y]
  // b's shape=[y,z]
  constexpr int64_t x = 12;
  constexpr int64_t y = 18;
  constexpr int64_t z = 24;
  const std::vector<int64_t> a_extents = {x, y};
  const std::vector<int64_t> b_extents = {y, z};

  // Device Mesh
  // [ 0 1 2
  //   3 4 5 ]
  constexpr int64_t N = 2;
  constexpr int64_t M = 3;
  DeviceMesh mesh ({0,1,2,3,4,5});
  mesh.reshape({N,M});

  auto fusion = std::make_unique<Fusion>();
  auto fg = std::make_unique<FusionGuard>(fusion.get());

  // a {DIDx{N}, x/N, DIDy{M}, y/M}
  // b {DIDx{N}, y/N, DIDy{M}, z/M}
  auto a = makeConcreteTensor(a_extents);
  auto b = makeConcreteTensor(b_extents);
  a->split(0, N, false);
  a->split(2, M, false);
  b->split(0, N, false);
  b->split(2, M, false);
  a->setDeviceMesh(&mesh);
  b->setDeviceMesh(&mesh);
  a->axis(0)->parallelize(ParallelType::DIDx);
  a->axis(2)->parallelize(ParallelType::DIDy);
  b->axis(0)->parallelize(ParallelType::DIDx);
  b->axis(2)->parallelize(ParallelType::DIDy);
  fusion->addInput(a);
  fusion->addInput(b);

  // a2 {DIDx{N}, x/N, y}
  // b2 {y, DIDy{M}, z/M}
  auto a2 = set(a);
  auto b2 = set(b);
  a2->split(0, N, false);
  b2->split(1, M, false);
  a2->setDeviceMesh(&mesh);
  b2->setDeviceMesh(&mesh);
  a2->axis(0)->parallelize(ParallelType::DIDx);
  b2->axis(1)->parallelize(ParallelType::DIDy);

  // a3 {DIDx{N}, x/N, y, b,  b }
  // b3 {b,  b , y, DIDy{M}, z/M}
  auto a3 = broadcast(a2, {false, false, true, true});
  auto b3 = broadcast(b2, {true, true, false, false});
  a3->split(0, N, false);
  b3->split(3, M, false);
  a3->setDeviceMesh(&mesh);
  b3->setDeviceMesh(&mesh);
  a3->axis(0)->parallelize(ParallelType::DIDx);
  b3->axis(3)->parallelize(ParallelType::DIDy);

  // c {DIDx{N}, x/N, y, DIDy{M}, z/M}
  auto c = mul(a3, b3);
  c->setDeviceMesh(&mesh);
  c->axis(0)->parallelize(ParallelType::DIDx);
  c->axis(3)->parallelize(ParallelType::DIDy);

  // d {DIDx{N}, x/N, r{y}, DIDy{M}, z/M}
  auto d = sum(c, {2});
  d->setDeviceMesh(&mesh);
  d->axis(0)->parallelize(ParallelType::DIDx);
  d->axis(3)->parallelize(ParallelType::DIDy);
  fusion->addOutput(d);

  fusion->print();

  inputs = {at::randn(a_extents, tensor_options), at::randn(b_extents, tensor_options)};

  FusionExecutor fe;
  fe.compileFusion(fusion.get(), inputs);
  auto ref_outputs = fe.runFusion(inputs);

  std::cout
  << "a (concrete inputs): \n" << inputs.at(0)
  << "\nb (concrete inputs): \n" << inputs.at(1)
  << std::endl;
  for (auto t: c10::irange(ref_outputs.size())) {
    std::cout
    << "\noutput " << t <<":\n"
    << ref_outputs.at(t);
  }
  std::cout << std::endl;
}

// matmulAtInput
// MmaOp


  // a {s, x/N, M, y/M}
  // b {N, y/N, s, z/M}



 // a {N, x/N, M, y/M}
 // b {N, y/N, M, z/M}



 // aij = a [i, :, j, :]
 // auto ai = select(a, 0, IrBuilder::create<Val>(i));

// index_select
  // std::vector<TensorView*> indices_tv;
  // for (int i=0; i<std::max(N,M); i++) {
  //   auto i_tv = makeContigTensor(0, DataType::Int);
  //   indices_tv.push_back(i_tv);
  //   fusion->addInput(i_tv);
  //   inputs.push_back(at::ones({}) * i);
  // }

  // int i = 1;
  // int j = 2;

  // auto ai = select(a, 0, IrBuilder::create<Val>(i));
  // // auto ai = index_select(a, 0, indices_tv[i]);
  // std::cout
  //   << "ai=" << ai
  //   << std::endl;
  // fusion->addOutput(ai);
  // fusion->print();

  // // auto aij = select(ai, 1, IrBuilder::create<Val>(j));
  // auto aij = index_select(ai, 1, indices_tv[j]);
  // fusion->addOutput(aij);

  // std::cout
  //   << "ai=" << ai
  //   << ", aij=" << aij
  //   << std::endl;
  // fusion->print();

  // TensorView* select(TensorView* tv, int dim, Val* index) {

  // TensorView *tv1x, *tv2x, *tv3x;
  // std::vector<TensorView*> tv3_slices;
  // std::vector<Slice> slices {3};
  // for (int i = 0; i < number_of_slices; i++) {
  //   slices.at(2).start = IrBuilder::create<Val>(i * extent_of_slice);
  //   slices.at(2).stop = IrBuilder::create<Val>((i+1) * extent_of_slice);
  //   tv1x = slice(tv1, slices);
  // auto ref = MatrixMultiplication(a, b);
  // fusion->addOutput(ref);



>>>>>>> 05921355

} // namespace nvfuser

#endif<|MERGE_RESOLUTION|>--- conflicted
+++ resolved
@@ -406,138 +406,6 @@
   validate();
 }
 
-<<<<<<< HEAD
-TEST_F(NVFuserTest, ReshardingDetection) {
-  Fusion fusion;
-  FusionGuard fg(&fusion);
-
-  DeviceMesh mesh0,mesh1; 
-  mesh0 = {0,1};
-  mesh1 = {0,2};
-  mesh2 = {0,1,2};
-
-  TensorView* tv0 = makeContigTensor(3);
-  tv0->setDeviceMesh(&mesh0);
-
-  TensorView* tv1 = set(tv0);
-  tv1->setDeviceMesh(&mesh0);
-
-  TensorView* tv2 = set(tv1); // resharding
-  tv2->setDeviceMesh(&mesh1);
-
-  TensorView* tv3 = set(tv2);
-  tv3->setDeviceMesh(&mesh1);
-
-  TensorView* tv4 = set(tv3); // resharding
-  tv4->setDeviceMesh(&mesh2);
-
-  TensorView* tv5 = set(tv4); // resharding
-  tv5->setDeviceMesh(&mesh2);
-  tv5->axis(0)->parallelize(ParallelType::DIDx);
-
-  TensorView* tv6 = set(tv5);
-  tv6->setDeviceMesh(&mesh2);
-  tv6->axis(0)->parallelize(ParallelType::DIDx);
-
-  TensorView* tv7 = set(tv6); // resharding
-  tv7->setDeviceMesh(&mesh2);
-
-  TensorView* tv8 = sum(tv0, {0});
-  tv8->setDeviceMesh(&mesh0);
-
-  TensorView* tv9 = sum(tv0, {0}); //resharding, but seems invalid
-  tv9->setDeviceMesh(&mesh0);
-  tv9->axis(0)->parallelize(ParallelType::DIDx);
-
-  TensorView* tv10 = sum(tv0, {0}); //resharding,
-  tv10->setDeviceMesh(&mesh0);
-  tv10->axis(1)->parallelize(ParallelType::DIDx);
-
-  TensorView* tv11 = sum(tv0, {0}); //resharding,
-  tv11->setDeviceMesh(&mesh1);
-
-  TensorView* tv12 = sum(tv5, {0}); // resharding
-  tv12->setDeviceMesh(&mesh2);
-  tv12->axis(0)->parallelize(ParallelType::DIDx);
-
-  TensorView* tv13 = sum(tv5, {0}); // resharding
-  tv13->setDeviceMesh(&mesh2);
-  tv13->axis(1)->parallelize(ParallelType::DIDx);
-
-  TensorView* tv14 = sum(tv5, {0}); // resharding
-  tv14->setDeviceMesh(&mesh2);
-  tv14->axis(0)->parallelize(ParallelType::DIDx);
-  tv14->axis(1)->parallelize(ParallelType::DIDx);
-
-  TensorView* tv15 = add(tv0, tv1);
-  tv15->setDeviceMesh(&mesh0);
-
-  TensorView* tv16 = add(tv0, tv1); //resharding
-  tv16->setDeviceMesh(&mesh1);
-
-  TensorView* tv17 = add(tv0, tv1); //resharding
-  tv17->setDeviceMesh(&mesh0);
-  tv17->axis(0)->parallelize(ParallelType::DIDx);
-
-  TensorView* tv18 = add(tv5, tv6);
-  tv18->setDeviceMesh(&mesh2);
-  tv18->axis(0)->parallelize(ParallelType::DIDx);
-
-  TensorView* tv19 = add(tv5, tv7); // resharding
-  tv19->setDeviceMesh(&mesh2);
-  tv19->axis(0)->parallelize(ParallelType::DIDx);
-
-  TensorView* tv20 = add(tv5, tv7); // resharding
-  tv20->setDeviceMesh(&mesh2);
-
-  TensorView* tv21 = add(tv0, tv7); // resharding
-  tv21->setDeviceMesh(&mesh2);
-
-  TensorView* tv22 = sum(tv5, {1});
-  tv22->setDeviceMesh(&mesh2);
-  tv22->axis(0)->parallelize(ParallelType::DIDx);
-
-  TensorView* tv23 = sum(tv5, {1}); //resharding
-  tv23->setDeviceMesh(&mesh2);
-
-  TensorView* tv24 = sum(tv7, {0});
-  tv24->setDeviceMesh(&mesh2);
-
-  TensorView* tv25 = sum(tv7, {0}); //not resharding but invalid
-  tv25->setDeviceMesh(&mesh2);
-  tv22->axis(0)->parallelize(ParallelType::DIDx);
-
-  TensorView* tv26 = add(tv5, tv6); // resharding
-  tv26->setDeviceMesh(&mesh2);
-
-  GTEST_EXPECT_TRUE(!tv1->definition()->isResharding());
-  GTEST_EXPECT_TRUE(tv2->definition()->isResharding());
-  GTEST_EXPECT_TRUE(!tv3->definition()->isResharding());
-  GTEST_EXPECT_TRUE(tv4->definition()->isResharding());
-  GTEST_EXPECT_TRUE(tv5->definition()->isResharding());
-  GTEST_EXPECT_TRUE(!tv6->definition()->isResharding());
-  GTEST_EXPECT_TRUE(tv7->definition()->isResharding());
-  GTEST_EXPECT_TRUE(!tv8->definition()->isResharding());
-  GTEST_EXPECT_TRUE(tv9->definition()->isResharding());
-  GTEST_EXPECT_TRUE(tv10->definition()->isResharding());
-  GTEST_EXPECT_TRUE(tv11->definition()->isResharding());
-  GTEST_EXPECT_TRUE(tv12->definition()->isResharding());
-  GTEST_EXPECT_TRUE(tv13->definition()->isResharding());
-  GTEST_EXPECT_TRUE(tv14->definition()->isResharding());
-  GTEST_EXPECT_TRUE(!tv15->definition()->isResharding());
-  GTEST_EXPECT_TRUE(tv16->definition()->isResharding());
-  GTEST_EXPECT_TRUE(tv17->definition()->isResharding());
-  GTEST_EXPECT_TRUE(!tv18->definition()->isResharding());
-  GTEST_EXPECT_TRUE(tv19->definition()->isResharding());
-  GTEST_EXPECT_TRUE(tv20->definition()->isResharding());
-  GTEST_EXPECT_TRUE(tv21->definition()->isResharding());
-  GTEST_EXPECT_TRUE(!tv22->definition()->isResharding());
-  GTEST_EXPECT_TRUE(tv23->definition()->isResharding());
-  GTEST_EXPECT_TRUE(!tv24->definition()->isResharding());
-  GTEST_EXPECT_TRUE(!tv25->definition()->isResharding());
-  GTEST_EXPECT_TRUE(tv26->definition()->isResharding());
-}
-=======
 TensorView* MatrixMultiplication(TensorView* a, TensorView* b) {
   auto a_b = broadcast(a, {false, false, true}); // (x,y,b)
   auto b_b = broadcast(b, {true, false, false}); // (b,y,z)
@@ -704,7 +572,6 @@
 
 
 
->>>>>>> 05921355
 
 } // namespace nvfuser
 
