--- conflicted
+++ resolved
@@ -13,11 +13,6 @@
 #include <ir/all_nodes.h>
 #include <ir/builder.h>
 #include <multidevice/lower_communication.h>
-<<<<<<< HEAD
-#include <multidevice/lower_resharding_expr.h>
-=======
-#include <multidevice/pipeline.h>
->>>>>>> 5d45132b
 #include <multidevice/utils.h>
 #include <ops/all_ops.h>
 #include <test/utils.h>
@@ -201,9 +196,7 @@
   }
   void validate() {
     for (auto expr : fusion->exprs()) {
-<<<<<<< HEAD
-      GTEST_EXPECT_TRUE(
-          !isResharding(expr) || isLowerableToCommunication(expr))
+      GTEST_EXPECT_TRUE(!isResharding(expr) || isLowerableToCommunication(expr))
           << "on expr=" << expr;
     }
 
@@ -229,11 +222,6 @@
     // checks that the segments are disjoints and that the graph of segment is
     // acyclic
     segmented_fusion->validate();
-=======
-      GTEST_EXPECT_TRUE(!isResharding(expr) || isLowerableToCommunication(expr))
-          << "on expr=" << expr;
-    }
->>>>>>> 5d45132b
   }
 
   std::unique_ptr<Fusion> fusion;
@@ -250,11 +238,7 @@
        is_tv2_sharded] = GetParam();
 
   TensorView* tv0 = makeContigTensor(3);
-<<<<<<< HEAD
-  TensorView* tv1 = unaryOp(UnaryOpType::Exp, tv0);
-=======
   TensorView* tv1 = binaryOp(BinaryOpType::Mul, tv0, tv0);
->>>>>>> 5d45132b
   TensorView* tv2 = binaryOp(BinaryOpType::Add, tv0, tv1);
   TensorView* tv3 = sum(tv2, {0});
   TensorView* tv4 = broadcast(tv3, {true, false, false});
