// clang-format off
/*
 * SPDX-FileCopyrightText: Copyright (c) 2023-present NVIDIA CORPORATION & AFFILIATES.
 * All rights reserved.
 * SPDX-License-Identifier: BSD-3-Clause
 */
// clang-format on
#include <gtest/gtest.h>

#include <executor_kernel_arg.h>
#include <fusion.h>
#include <fusion_segmenter.h>
#include <ir/all_nodes.h>
#include <ir/builder.h>
#include <multidevice/lower_communication.h>
#include <multidevice/utils.h>
#include <ops/all_ops.h>
#include <test/utils.h>

#include <algorithm>
#include <iostream>

namespace nvfuser {

using namespace at::indexing;

TEST_F(NVFuserTest, ReshardingDetection) {
  auto fusion = std::make_unique<Fusion>();
  FusionGuard fg(fusion.get());

  DeviceMesh mesh0, mesh1, mesh2;
  mesh0 = {0, 1};
  mesh1 = {0, 2};
  mesh2 = {0, 1, 2};

  TensorView* tv0 = makeContigTensor(3);
  fusion->addInput(tv0);
  tv0->setDeviceMesh(mesh0);

  TensorView* tv1 = set(tv0);
  tv1->setDeviceMesh(mesh0);

  TensorView* tv2 = set(tv1); // resharding
  tv2->setDeviceMesh(mesh1);

  TensorView* tv3 = set(tv2);
  tv3->setDeviceMesh(mesh1);

  TensorView* tv4 = set(tv3); // resharding
  tv4->setDeviceMesh(mesh2);

  TensorView* tv5 = set(tv4); // resharding
  tv5->setDeviceMesh(mesh2);
  tv5->axis(0)->parallelize(ParallelType::DIDx);

  TensorView* tv6 = set(tv5);
  tv6->setDeviceMesh(mesh2);
  tv6->axis(0)->parallelize(ParallelType::DIDx);

  TensorView* tv7 = set(tv6); // resharding
  tv7->setDeviceMesh(mesh2);

  TensorView* tv8 = sum(tv0, {0});
  tv8->setDeviceMesh(mesh0);

  TensorView* tv9 = sum(tv0, {0}); // resharding, but seems invalid
  tv9->setDeviceMesh(mesh0);
  tv9->axis(0)->parallelize(ParallelType::DIDx);

  TensorView* tv10 = sum(tv0, {0}); // resharding,
  tv10->setDeviceMesh(mesh0);
  tv10->axis(1)->parallelize(ParallelType::DIDx);

  TensorView* tv11 = sum(tv0, {0}); // resharding,
  tv11->setDeviceMesh(mesh1);

  TensorView* tv12 = sum(tv5, {0}); // not resharding
  tv12->setDeviceMesh(mesh2);
  tv12->axis(0)->parallelize(ParallelType::DIDx);

  TensorView* tv13 = sum(tv5, {0}); // resharding
  tv13->setDeviceMesh(mesh2);
  tv13->axis(1)->parallelize(ParallelType::DIDx);

  TensorView* tv14 = sum(tv5, {0}); // resharding
  tv14->setDeviceMesh(mesh2);
  tv14->axis(0)->parallelize(ParallelType::DIDx);
  tv14->axis(1)->parallelize(ParallelType::DIDx);

  TensorView* tv15 = add(tv0, tv1);
  tv15->setDeviceMesh(mesh0);

  TensorView* tv16 = add(tv0, tv1); // resharding
  tv16->setDeviceMesh(mesh1);

  TensorView* tv17 = add(tv0, tv1); // resharding
  tv17->setDeviceMesh(mesh0);
  tv17->axis(0)->parallelize(ParallelType::DIDx);

  TensorView* tv18 = add(tv5, tv6);
  tv18->setDeviceMesh(mesh2);
  tv18->axis(0)->parallelize(ParallelType::DIDx);

  TensorView* tv19 = add(tv5, tv7); // resharding
  tv19->setDeviceMesh(mesh2);
  tv19->axis(0)->parallelize(ParallelType::DIDx);

  TensorView* tv20 = add(tv5, tv7); // resharding
  tv20->setDeviceMesh(mesh2);

  TensorView* tv21 = add(tv0, tv7); // resharding
  tv21->setDeviceMesh(mesh2);

  TensorView* tv22 = sum(tv5, {1});
  tv22->setDeviceMesh(mesh2);
  tv22->axis(0)->parallelize(ParallelType::DIDx);

  TensorView* tv23 = sum(tv5, {1}); // resharding
  tv23->setDeviceMesh(mesh2);

  TensorView* tv24 = sum(tv7, {0});
  tv24->setDeviceMesh(mesh2);

  TensorView* tv25 = sum(tv7, {0}); // not resharding but invalid
  tv25->setDeviceMesh(mesh2);
  tv22->axis(0)->parallelize(ParallelType::DIDx);

  TensorView* tv26 = add(tv5, tv6); // resharding
  tv26->setDeviceMesh(mesh2);

  fusion->addOutput(tv1);
  fusion->addOutput(tv2);
  fusion->addOutput(tv3);
  fusion->addOutput(tv4);
  fusion->addOutput(tv5);
  fusion->addOutput(tv6);
  fusion->addOutput(tv7);
  fusion->addOutput(tv8);
  fusion->addOutput(tv9);
  fusion->addOutput(tv10);
  fusion->addOutput(tv11);
  fusion->addOutput(tv12);
  fusion->addOutput(tv13);
  fusion->addOutput(tv14);
  fusion->addOutput(tv15);
  fusion->addOutput(tv16);
  fusion->addOutput(tv17);
  fusion->addOutput(tv18);
  fusion->addOutput(tv19);
  fusion->addOutput(tv20);
  fusion->addOutput(tv21);
  fusion->addOutput(tv22);
  fusion->addOutput(tv23);
  fusion->addOutput(tv24);
  fusion->addOutput(tv25);
  fusion->addOutput(tv26);

  GTEST_EXPECT_TRUE(!isResharding(tv1->definition()));
  GTEST_EXPECT_TRUE(isResharding(tv2->definition()));
  GTEST_EXPECT_TRUE(!isResharding(tv3->definition()));
  GTEST_EXPECT_TRUE(isResharding(tv4->definition()));
  GTEST_EXPECT_TRUE(isResharding(tv5->definition()));
  GTEST_EXPECT_TRUE(!isResharding(tv6->definition()));
  GTEST_EXPECT_TRUE(isResharding(tv7->definition()));
  GTEST_EXPECT_TRUE(!isResharding(tv8->definition()));
  GTEST_EXPECT_TRUE(isResharding(tv9->definition()));
  GTEST_EXPECT_TRUE(isResharding(tv10->definition()));
  GTEST_EXPECT_TRUE(isResharding(tv11->definition()));
  GTEST_EXPECT_TRUE(!isResharding(tv12->definition()));
  GTEST_EXPECT_TRUE(isResharding(tv13->definition()));
  GTEST_EXPECT_TRUE(isResharding(tv14->definition()));
  GTEST_EXPECT_TRUE(!isResharding(tv15->definition()));
  GTEST_EXPECT_TRUE(isResharding(tv16->definition()));
  GTEST_EXPECT_TRUE(isResharding(tv17->definition()));
  GTEST_EXPECT_TRUE(!isResharding(tv18->definition()));
  GTEST_EXPECT_TRUE(isResharding(tv19->definition()));
  GTEST_EXPECT_TRUE(isResharding(tv20->definition()));
  GTEST_EXPECT_TRUE(isResharding(tv21->definition()));
  GTEST_EXPECT_TRUE(!isResharding(tv22->definition()));
  GTEST_EXPECT_TRUE(isResharding(tv23->definition()));
  GTEST_EXPECT_TRUE(!isResharding(tv24->definition()));
  GTEST_EXPECT_TRUE(!isResharding(tv25->definition()));
  GTEST_EXPECT_TRUE(isResharding(tv26->definition()));
}

using automaticSetInsertionTestParams =
    std::tuple<DeviceMesh, DeviceMesh, DeviceMesh, bool, bool, bool>;

class automaticReshardingTest
    : public NVFuserTest,
      public ::testing::WithParamInterface<automaticSetInsertionTestParams> {
 protected:
  void SetUp() override {
    fusion = std::make_unique<Fusion>();
    fg = std::make_unique<FusionGuard>(fusion.get());
  }
  void validate() {
    for (auto expr : fusion->exprs()) {
      GTEST_EXPECT_TRUE(!isResharding(expr) || isLowerableToCommunication(expr))
          << "on expr=" << expr;
    }

    SegmentCandidateFinderOptions options{
        .run_translate_welford = false,
        .run_combine_reductions = false,
        .run_herrmann_merge = true,
        .run_final_merge = true,
        .only_segment_resharding_exprs = true};

    auto segmented_fusion =
<<<<<<< HEAD
        SegmentCandidateFinder::segment(std::move(fusion), options);

    for (auto group : segmented_fusion->groups()) {
=======
        SegmentCandidateFinder::segment(std::move(fusion), nullptr, options);

    for (SegmentedGroup* group : segmented_fusion->groups()) {
>>>>>>> 0d004d99
      GTEST_EXPECT_TRUE(
          std::none_of(
              group->exprs().begin(),
              group->exprs().end(),
              [](auto expr) { return isResharding(expr); }) ||
          (group->exprs().size() == 1 && isResharding(group->exprs().at(0))));
    }
    // checks that the segments are disjoints and that the graph of segment is
    // acyclic
    segmented_fusion->validate();
  }

  std::unique_ptr<Fusion> fusion;
  std::unique_ptr<FusionGuard> fg;
};

TEST_P(automaticReshardingTest, setInsertion) {
  auto
      [mesh0,
       mesh1,
       mesh2,
       is_tv0_tv3_tv5_sharded,
       is_tv1_tv4_sharded,
       is_tv2_sharded] = GetParam();

  TensorView* tv0 = makeContigTensor(3);
  TensorView* tv1 = binaryOp(BinaryOpType::Mul, tv0, tv0);
  TensorView* tv2 = binaryOp(BinaryOpType::Add, tv0, tv1);
  TensorView* tv3 = sum(tv2, {0});
  TensorView* tv4 = broadcast(tv3, {true, false, false});
  TensorView* tv5 = binaryOp(BinaryOpType::Mul, tv2, tv4);

  tv0->setDeviceMesh(mesh0);
  tv1->setDeviceMesh(mesh1);
  tv2->setDeviceMesh(mesh2);
  tv3->setDeviceMesh(mesh0);
  tv4->setDeviceMesh(mesh1);
  tv5->setDeviceMesh(mesh0);
  fusion->addInput(tv0);
  fusion->addOutput(tv1);
  fusion->addOutput(tv5);

  if (is_tv0_tv3_tv5_sharded) {
    tv0->axis(0)->parallelize(ParallelType::DIDx);
    tv3->axis(0)->parallelize(ParallelType::DIDx);
    tv5->axis(0)->parallelize(ParallelType::DIDx);
  }
  if (is_tv1_tv4_sharded) {
    tv1->axis(0)->parallelize(ParallelType::DIDx);
    tv4->axis(0)->parallelize(ParallelType::DIDx);
  }
  if (is_tv2_sharded) {
    tv2->axis(0)->parallelize(ParallelType::DIDx);
  }

  insertReshardings(fusion.get());
  validate();
}

namespace {

DeviceMesh Mesh0({0});
DeviceMesh Mesh1({1, 2});
DeviceMesh Mesh2({0, 1, 2, 3});

} // namespace

INSTANTIATE_TEST_SUITE_P(
    ,
    automaticReshardingTest,
    ::testing::Combine(
        ::testing::Values(Mesh0, Mesh2),
        ::testing::Values(Mesh1, Mesh2),
        ::testing::Values(Mesh2),
        ::testing::Bool(),
        ::testing::Bool(),
        ::testing::Bool()));

} // namespace nvfuser<|MERGE_RESOLUTION|>--- conflicted
+++ resolved
@@ -208,15 +208,9 @@
         .only_segment_resharding_exprs = true};
 
     auto segmented_fusion =
-<<<<<<< HEAD
-        SegmentCandidateFinder::segment(std::move(fusion), options);
-
-    for (auto group : segmented_fusion->groups()) {
-=======
         SegmentCandidateFinder::segment(std::move(fusion), nullptr, options);
 
     for (SegmentedGroup* group : segmented_fusion->groups()) {
->>>>>>> 0d004d99
       GTEST_EXPECT_TRUE(
           std::none_of(
               group->exprs().begin(),
