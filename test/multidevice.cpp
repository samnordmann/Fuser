// clang-format off
/*
 * SPDX-FileCopyrightText: Copyright (c) 2023-present NVIDIA CORPORATION & AFFILIATES.
 * All rights reserved.
 * SPDX-License-Identifier: BSD-3-Clause
 */
// clang-format on
#ifdef NVFUSER_DISTRIBUTED
#include <fusion_segmenter.h>
#include <ir/all_nodes.h>
#include <multidevice/utils.h>
#include <ops/all_ops.h>
#include <options.h>
#include <test/multidevice.h>
#include <test/validator.h>
#include <torch/cuda.h>

namespace nvfuser {

auto multidevice_env = static_cast<MultiDeviceEnvironment*>(
    testing::AddGlobalTestEnvironment(new MultiDeviceEnvironment));

void MultiDeviceEnvironment::SetUp() {
  communicator_ = std::make_unique<Communicator>();
  if (getNvFuserEnv("MULTIDEVICE_DEBUG_PRINT")) {
    debug_print_ = true;
  }
  if (getNvFuserEnv("MULTIDEVICE_DEBUG_BARRIER")) {
    do_barrier_at_test_ = true;
  }
<<<<<<< HEAD
  if (getNvFuserEnv("MULTIDEVICE_TIME_PRINT")) {
    time_print_ = true;
  }
  if (getNvFuserEnv("MULTIDEVICE_DISABLE_SKIP")) {
    disable_skip_ = true;
=======
  if (getNvFuserEnv("MULTIDEVICE_DISABLE_SKIP")) {
    disable_skip_ = true;
  }
}

void MultiDeviceEnvironment::TearDown() {
  if (communicator_->is_available()) {
    communicator_->barrier();
>>>>>>> e56eeb9f
  }
}

void MultiDeviceTest::SetUp() {
  NVFuserTest::SetUp();
  communicator = multidevice_env->communicator();
  debug_print = multidevice_env->debugPrint();
  do_barrier_at_test =
      multidevice_env->doBarrierAtTest() && communicator->is_available();
<<<<<<< HEAD
  time_print = multidevice_env->timePrint() && communicator->is_available();
=======
>>>>>>> e56eeb9f
  disable_skip = multidevice_env->disableSkip();
  if (!disable_skip &&
      (!communicator->is_available() || communicator->size() < 2 ||
       torch::cuda::device_count() < 2)) {
    GTEST_SKIP() << "This test needs at least 2 GPUs and 2 ranks";
  }
  tensor_options =
      at::TensorOptions().dtype(at::kFloat).device(communicator->device());
<<<<<<< HEAD
  recordEvent("init");
=======
>>>>>>> e56eeb9f
}

void MultiDeviceTest::TearDown() {
  if (do_barrier_at_test) {
    recordEvent("final barrier");
    communicator->barrier();
  }
  recordEvent("cleanup");
  if (time_print) {
    printTimes();
  }
  NVFuserTest::TearDown();
}

void MultiDeviceTest::recordEvent(const std::string name) {
  times.push_back(
      std::make_pair(name, std::chrono::high_resolution_clock::now()));
}

void MultiDeviceTest::printTimes() {
  std::stringstream ss;
  auto test_info = ::testing::UnitTest::GetInstance()->current_test_info();
  ss << "Rank " << communicator->deviceId() << " -- test "
     << test_info->test_suite_name() << "." << test_info->name()
     << " -- Timestamps: {\n";
  for (auto i : c10::irange(times.size() - 1)) {
    auto [event_name, time] = times[i];
    auto [_, next_time] = times[i + 1];
    ss << "  " << event_name << ": "
       << std::chrono::duration_cast<std::chrono::milliseconds>(
              next_time - time)
              .count()
       << " ms\n";
  }
  ss << "}";
  std::cout << ss.str() << std::endl;
}

void CommunicationTest::SetUp() {
  MultiDeviceTest::SetUp();
  if (!communicator->isBackendAvailable(GetParam())) {
    GTEST_SKIP() << "Backend not available";
  }
  all_ranks = std::vector<DeviceIdxType>(communicator->size());
  std::iota(all_ranks.begin(), all_ranks.end(), 0);
}

void CommunicationTest::validate(at::Tensor obtained, at::Tensor expected) {
  NVF_ERROR(
      obtained.equal(expected),
      "Device ",
      communicator->deviceId(),
      " expected tensor:\n",
      expected,
      "\nbut obtained tensor:\n",
      obtained);
}

void CommunicationTest::resetDstBuffers() {
  for (auto& buf : params.dst_bufs) {
    buf.copy_(at::full(tensor_size, nan(""), tensor_options));
  }
}

// Utility function used for validation in the tests
// It compares the given (possibly sharded) output with the result of the Fusion
// run on a single device with the given (possibly sharded) inputs
void PipelineTest::validate() {
  // execute the fusion on one device without pipeline scheduling
  auto fusion_copy = std::make_unique<Fusion>(*runtime->completeFusion());
  unshard(fusion_copy.get());
  FusionExecutorCache unsharded_fec(std::move(fusion_copy));
  recordEvent("run unsharded fusion");
  auto ref_unsharded_outputs =
      unsharded_fec.runFusionWithInputs(unsharded_inputs);

  if (debug_print) {
    std::stringstream ss;
    std::string indent = "  ";
    ss << "Device " << communicator->deviceId()
       << "'s expected (unsharded) outputs:{\n";
    for (auto& t : ref_unsharded_outputs) {
      ss << indent << t;
    }
    ss << "\n}";
    std::cout << ss.str() << std::endl;
  }

  recordEvent("validate unsharded fusion");
  GTEST_ASSERT_EQ(ref_unsharded_outputs.size(), outputs.size());
  for (int i : c10::irange(runtime->completeFusion()->outputs().size())) {
    GTEST_ASSERT_TRUE(
        runtime->completeFusion()->outputs().at(i)->isA<TensorView>());
    auto output_tv =
        runtime->completeFusion()->outputs().at(i)->as<TensorView>();
    if (!output_tv->getDeviceMesh().has(communicator->deviceId())) {
      continue;
    }
    auto ref_output = isSharded(output_tv) ? shardTensor(
                                                 ref_unsharded_outputs.at(i),
                                                 output_tv->getDeviceMesh(),
                                                 communicator->deviceId())
                                           : ref_unsharded_outputs.at(i);
    auto obtained_output = outputs.at(i);
    GTEST_EXPECT_TRUE(torch::allclose(ref_output, obtained_output))
        << "Device " << communicator->deviceId() << " has unexpected output "
        << i << " corresponding to tv " << output_tv
        << ". Expected values: " << ref_output
        << ", obtained values: " << obtained_output;
  }
}

// Run and validate a pipeline
// with given (possibly sharded) inputs
void PipelineTest::execute() {
  GTEST_ASSERT_EQ(unsharded_inputs.size(), fusion->inputs().size());
  for (int i : c10::irange(fusion->inputs().size())) {
    GTEST_ASSERT_TRUE(fusion->inputs().at(i)->isA<TensorView>());
    auto input_tv = fusion->inputs().at(i)->as<TensorView>();
    auto input = isSharded(input_tv) ? shardTensor(
                                           unsharded_inputs.at(i).toTensor(),
                                           input_tv->getDeviceMesh(),
                                           communicator->deviceId())
                                     : unsharded_inputs.at(i).toTensor();
    inputs.push_back(input);
  }

  if (debug_print) {
    if (!communicator->deviceId()) {
      fusion->printKernel();
    }
    std::stringstream ss;
    std::string indent = "  ";
    ss << "Device " << communicator->deviceId() << "'s inputs:{\n";
    for (auto& t : inputs) {
      ss << indent << t;
    }
    ss << "\n}";
    std::cout << ss.str() << std::endl;
  }

  recordEvent("runtime instantiation");
  runtime =
      std::make_unique<MultiDeviceExecutor>(std::move(fusion), *communicator);
  auto error_msg = runtime->validate();
  if (error_msg != "") {
    GTEST_SKIP() << error_msg;
  }
  if (debug_print) {
    if (!communicator->deviceId()) {
      runtime->print();
    }
  }
  recordEvent("run the multidevice fusion");
  outputs = runtime->runWithInput(inputs);

  if (debug_print) {
    std::stringstream ss;
    std::string indent = "  ";
    ss << "Device " << communicator->deviceId() << "'s outputs:{\n";
    for (auto& t : outputs) {
      ss << indent << t;
    }
    ss << "\n}";
    std::cout << ss.str() << std::endl;
  }
}

void PipelineTest::SetUp() {
  MultiDeviceTest::SetUp();
  fusion = std::make_unique<Fusion>();
  communicator->setDefaultBackend(CommunicatorBackend::nccl);
}

} // namespace nvfuser

#endif<|MERGE_RESOLUTION|>--- conflicted
+++ resolved
@@ -28,22 +28,8 @@
   if (getNvFuserEnv("MULTIDEVICE_DEBUG_BARRIER")) {
     do_barrier_at_test_ = true;
   }
-<<<<<<< HEAD
-  if (getNvFuserEnv("MULTIDEVICE_TIME_PRINT")) {
-    time_print_ = true;
-  }
   if (getNvFuserEnv("MULTIDEVICE_DISABLE_SKIP")) {
     disable_skip_ = true;
-=======
-  if (getNvFuserEnv("MULTIDEVICE_DISABLE_SKIP")) {
-    disable_skip_ = true;
-  }
-}
-
-void MultiDeviceEnvironment::TearDown() {
-  if (communicator_->is_available()) {
-    communicator_->barrier();
->>>>>>> e56eeb9f
   }
 }
 
@@ -53,10 +39,6 @@
   debug_print = multidevice_env->debugPrint();
   do_barrier_at_test =
       multidevice_env->doBarrierAtTest() && communicator->is_available();
-<<<<<<< HEAD
-  time_print = multidevice_env->timePrint() && communicator->is_available();
-=======
->>>>>>> e56eeb9f
   disable_skip = multidevice_env->disableSkip();
   if (!disable_skip &&
       (!communicator->is_available() || communicator->size() < 2 ||
@@ -65,46 +47,13 @@
   }
   tensor_options =
       at::TensorOptions().dtype(at::kFloat).device(communicator->device());
-<<<<<<< HEAD
-  recordEvent("init");
-=======
->>>>>>> e56eeb9f
 }
 
 void MultiDeviceTest::TearDown() {
   if (do_barrier_at_test) {
-    recordEvent("final barrier");
     communicator->barrier();
   }
-  recordEvent("cleanup");
-  if (time_print) {
-    printTimes();
-  }
   NVFuserTest::TearDown();
-}
-
-void MultiDeviceTest::recordEvent(const std::string name) {
-  times.push_back(
-      std::make_pair(name, std::chrono::high_resolution_clock::now()));
-}
-
-void MultiDeviceTest::printTimes() {
-  std::stringstream ss;
-  auto test_info = ::testing::UnitTest::GetInstance()->current_test_info();
-  ss << "Rank " << communicator->deviceId() << " -- test "
-     << test_info->test_suite_name() << "." << test_info->name()
-     << " -- Timestamps: {\n";
-  for (auto i : c10::irange(times.size() - 1)) {
-    auto [event_name, time] = times[i];
-    auto [_, next_time] = times[i + 1];
-    ss << "  " << event_name << ": "
-       << std::chrono::duration_cast<std::chrono::milliseconds>(
-              next_time - time)
-              .count()
-       << " ms\n";
-  }
-  ss << "}";
-  std::cout << ss.str() << std::endl;
 }
 
 void CommunicationTest::SetUp() {
@@ -141,7 +90,6 @@
   auto fusion_copy = std::make_unique<Fusion>(*runtime->completeFusion());
   unshard(fusion_copy.get());
   FusionExecutorCache unsharded_fec(std::move(fusion_copy));
-  recordEvent("run unsharded fusion");
   auto ref_unsharded_outputs =
       unsharded_fec.runFusionWithInputs(unsharded_inputs);
 
@@ -157,7 +105,6 @@
     std::cout << ss.str() << std::endl;
   }
 
-  recordEvent("validate unsharded fusion");
   GTEST_ASSERT_EQ(ref_unsharded_outputs.size(), outputs.size());
   for (int i : c10::irange(runtime->completeFusion()->outputs().size())) {
     GTEST_ASSERT_TRUE(
@@ -210,7 +157,6 @@
     std::cout << ss.str() << std::endl;
   }
 
-  recordEvent("runtime instantiation");
   runtime =
       std::make_unique<MultiDeviceExecutor>(std::move(fusion), *communicator);
   auto error_msg = runtime->validate();
@@ -222,7 +168,6 @@
       runtime->print();
     }
   }
-  recordEvent("run the multidevice fusion");
   outputs = runtime->runWithInput(inputs);
 
   if (debug_print) {
