--- conflicted
+++ resolved
@@ -93,13 +93,12 @@
 // It compares the given (possibly sharded) output with the result of the Fusion
 // run on a single device with the given (possibly sharded) inputs
 void PipelineTest::validate() {
-  if (ref_unsharded_outputs.empty()) {
-    // execute the fusion on one device without pipeline scheduling
-    auto fusion_copy = std::make_unique<Fusion>(*runtime->completeFusion());
-    unshard(fusion_copy.get());
-    FusionExecutorCache unsharded_fec(std::move(fusion_copy));
-    ref_unsharded_outputs = unsharded_fec.runFusionWithInputs(unsharded_inputs);
-  }
+  // execute the fusion on one device without pipeline scheduling
+  auto fusion_copy = std::make_unique<Fusion>(*runtime->completeFusion());
+  unshard(fusion_copy.get());
+  FusionExecutorCache unsharded_fec(std::move(fusion_copy));
+  auto ref_unsharded_outputs =
+      unsharded_fec.runFusionWithInputs(unsharded_inputs);
 
   if (debug_print) {
     std::stringstream ss;
@@ -166,11 +165,7 @@
   }
 
   runtime = std::make_unique<MultiDeviceExecutor>(
-<<<<<<< HEAD
-      std::move(fusion), *communicator, auto_schedule_in_execute);
-=======
       std::move(fusion), *communicator, multi_device_executor_params);
->>>>>>> 4df003a5
   auto error_msg = runtime->validate();
   if (error_msg != "") {
     GTEST_SKIP() << error_msg;
