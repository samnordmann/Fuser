// clang-format off
/*
 * SPDX-FileCopyrightText: Copyright (c) 2023-present NVIDIA CORPORATION & AFFILIATES.
 * All rights reserved.
 * SPDX-License-Identifier: BSD-3-Clause
 */
// clang-format on
#ifdef NVFUSER_DISTRIBUTED
#pragma once

#include <multidevice/communication.h>
#include <multidevice/communicator.h>
#include <multidevice/executor.h>
#include <test/utils.h>
#include <chrono>

namespace nvfuser {

class MultiDeviceEnvironment : public testing::Environment {
 public:
  void SetUp() override;

  Communicator* communicator() const {
    NVF_ERROR(communicator_ != nullptr);
    return communicator_.get();
  }

  bool debugPrint() const {
    return debug_print_;
  }

  bool doBarrierAtTest() const {
    return do_barrier_at_test_;
  }

<<<<<<< HEAD
  bool timePrint() const {
    return time_print_;
  }

=======
>>>>>>> e56eeb9f
  bool disableSkip() const {
    return disable_skip_;
  }

 private:
  std::unique_ptr<Communicator> communicator_ = nullptr;
  bool debug_print_ = false;
  bool do_barrier_at_test_ = false;
<<<<<<< HEAD
  bool time_print_ = false;
=======
>>>>>>> e56eeb9f
  bool disable_skip_ = false;
};

class MultiDeviceTest : public NVFuserTest {
 public:
  static at::Tensor shardTensor(
      at::Tensor tensor,
      const DeviceMesh& mesh,
      DeviceIdxType deviceId) {
    int i = 0;
    auto devices = mesh.vector();
    auto it = find(devices.begin(), devices.end(), deviceId);
    if (it != devices.end()) {
      i = std::distance(devices.begin(), it);
    }
    return tensor.index({at::indexing::Slice(i, i + 1), "..."});
  }

 protected:
  void SetUp() override;
  void TearDown() override;
  void printTimes();
  void recordEvent(std::string);
  Communicator* communicator;
  c10::TensorOptions tensor_options;
  bool debug_print;
  bool do_barrier_at_test;
<<<<<<< HEAD
  bool time_print;
  bool disable_skip;
  std::vector<std::pair<
      const std::string,
      std::chrono::time_point<std::chrono::high_resolution_clock>>>
      times;
=======
  bool disable_skip;
>>>>>>> e56eeb9f
};

class CommunicationTest
    : public MultiDeviceTest,
      public ::testing::WithParamInterface<CommunicatorBackend> {
 protected:
  void SetUp() override;
  void validate(at::Tensor obtained, at::Tensor expected);
  void resetDstBuffers();
  static constexpr DeviceIdxType root = 0;
  static constexpr int tensor_size = 1024;
  static constexpr int number_of_repetitions = 8;
  static constexpr c10d::ReduceOp::RedOpType red_op =
      c10d::ReduceOp::RedOpType::SUM;
  CommParams params;
  std::vector<DeviceIdxType> all_ranks;
};

class PipelineTest : public MultiDeviceTest {
 protected:
  void SetUp() override;
  void validate();
  void execute();
  void executeAndValidate() {
    execute();
    validate();
  }
  std::unique_ptr<MultiDeviceExecutor> runtime;
  std::unique_ptr<Fusion> fusion;
  std::vector<c10::IValue> inputs;
  std::vector<c10::IValue> unsharded_inputs;
  std::vector<at::Tensor> outputs;
};

} // namespace nvfuser

#endif<|MERGE_RESOLUTION|>--- conflicted
+++ resolved
@@ -33,13 +33,6 @@
     return do_barrier_at_test_;
   }
 
-<<<<<<< HEAD
-  bool timePrint() const {
-    return time_print_;
-  }
-
-=======
->>>>>>> e56eeb9f
   bool disableSkip() const {
     return disable_skip_;
   }
@@ -48,10 +41,6 @@
   std::unique_ptr<Communicator> communicator_ = nullptr;
   bool debug_print_ = false;
   bool do_barrier_at_test_ = false;
-<<<<<<< HEAD
-  bool time_print_ = false;
-=======
->>>>>>> e56eeb9f
   bool disable_skip_ = false;
 };
 
@@ -74,21 +63,11 @@
   void SetUp() override;
   void TearDown() override;
   void printTimes();
-  void recordEvent(std::string);
   Communicator* communicator;
   c10::TensorOptions tensor_options;
   bool debug_print;
   bool do_barrier_at_test;
-<<<<<<< HEAD
-  bool time_print;
   bool disable_skip;
-  std::vector<std::pair<
-      const std::string,
-      std::chrono::time_point<std::chrono::high_resolution_clock>>>
-      times;
-=======
-  bool disable_skip;
->>>>>>> e56eeb9f
 };
 
 class CommunicationTest
